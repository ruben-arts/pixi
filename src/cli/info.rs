--- conflicted
+++ resolved
@@ -12,14 +12,12 @@
 use serde_with::{serde_as, DisplayFromStr};
 use tokio::task::spawn_blocking;
 
-<<<<<<< HEAD
 use crate::cli::cli_config::ProjectConfig;
-=======
+
 use crate::{
     config, consts, fancy_display::FancyDisplay, progress::await_in_progress,
     project::has_features::HasFeatures, task::TaskName, Project,
 };
->>>>>>> be0c1319
 
 static WIDTH: usize = 18;
 
