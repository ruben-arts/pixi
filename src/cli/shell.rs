use std::{collections::HashMap, io::Write};

use clap::Parser;
use miette::IntoDiagnostic;
use rattler_conda_types::Platform;
use rattler_shell::{
    activation::PathModificationBehavior,
    shell::{CmdExe, PowerShell, Shell, ShellEnum, ShellScript},
};

<<<<<<< HEAD
use crate::cli::cli_config::ProjectConfig;
#[cfg(target_family = "unix")]
use crate::unix::PtySession;
=======
>>>>>>> be0c1319
use crate::{
    activation::CurrentEnvVarBehavior, cli::LockFileUsageArgs, config::ConfigCliPrompt,
    environment::get_up_to_date_prefix,
    project::virtual_packages::verify_current_platform_has_required_virtual_packages, prompt,
    Project,
};
use pixi_manifest::EnvironmentName;
#[cfg(target_family = "unix")]
use pixi_pty::unix::PtySession;

/// Start a shell in the pixi environment of the project
#[derive(Parser, Debug)]
pub struct Args {
    #[clap(flatten)]
    project_config: ProjectConfig,

    #[clap(flatten)]
    lock_file_usage: LockFileUsageArgs,

    /// The environment to activate in the shell
    #[arg(long, short)]
    environment: Option<String>,

    #[clap(flatten)]
    config: ConfigCliPrompt,
}

fn start_powershell(
    pwsh: PowerShell,
    env: &HashMap<String, String>,
    prompt: String,
) -> miette::Result<Option<i32>> {
    // create a tempfile for activation
    let mut temp_file = tempfile::Builder::new()
        .suffix(".ps1")
        .tempfile()
        .into_diagnostic()?;

    let mut shell_script = ShellScript::new(pwsh.clone(), Platform::current());
    for (key, value) in env {
        shell_script.set_env_var(key, value).into_diagnostic()?;
    }
    temp_file
        .write_all(shell_script.contents().into_diagnostic()?.as_bytes())
        .into_diagnostic()?;

    // Write custom prompt to the env file
    temp_file.write(prompt.as_bytes()).into_diagnostic()?;

    // close the file handle, but keep the path (needed for Windows)
    let temp_path = temp_file.into_temp_path();

    let mut command = std::process::Command::new(pwsh.executable());
    command.arg("-NoLogo");
    command.arg("-NoExit");
    command.arg("-File");
    command.arg(&temp_path);

    let mut process = command.spawn().into_diagnostic()?;
    Ok(process.wait().into_diagnostic()?.code())
}

// allowing dead code so that we test this on unix compilation as well
#[allow(dead_code)]
fn start_cmdexe(
    cmdexe: CmdExe,
    env: &HashMap<String, String>,
    prompt: String,
) -> miette::Result<Option<i32>> {
    // create a tempfile for activation
    let mut temp_file = tempfile::Builder::new()
        .suffix(".cmd")
        .tempfile()
        .into_diagnostic()?;

    // TODO: Should we just execute the activation scripts directly for cmd.exe?
    let mut shell_script = ShellScript::new(cmdexe, Platform::current());
    for (key, value) in env {
        shell_script.set_env_var(key, value).into_diagnostic()?;
    }
    temp_file
        .write_all(shell_script.contents().into_diagnostic()?.as_bytes())
        .into_diagnostic()?;

    // Write custom prompt to the env file
    temp_file.write(prompt.as_bytes()).into_diagnostic()?;

    let mut command = std::process::Command::new(cmdexe.executable());
    command.arg("/K");
    command.arg(temp_file.path());

    let mut process = command.spawn().into_diagnostic()?;
    Ok(process.wait().into_diagnostic()?.code())
}

/// Starts a UNIX shell.
/// # Arguments
/// - `shell`: The type of shell to start. Must implement the `Shell` and `Copy` traits.
/// - `args`: A vector of arguments to pass to the shell.
/// - `env`: A HashMap containing environment variables to set in the shell.
#[cfg(target_family = "unix")]
async fn start_unix_shell<T: Shell + Copy + 'static>(
    shell: T,
    args: Vec<&str>,
    env: &HashMap<String, String>,
    prompt: String,
) -> miette::Result<Option<i32>> {
    // create a tempfile for activation
    let mut temp_file = tempfile::Builder::new()
        .prefix("pixi_env_")
        .suffix(&format!(".{}", shell.extension()))
        .rand_bytes(3)
        .tempfile()
        .into_diagnostic()?;

    let mut shell_script = ShellScript::new(shell, Platform::current());
    for (key, value) in env {
        shell_script.set_env_var(key, value).into_diagnostic()?;
    }

    temp_file
        .write_all(shell_script.contents().into_diagnostic()?.as_bytes())
        .into_diagnostic()?;

    // Write custom prompt to the env file
    temp_file.write(prompt.as_bytes()).into_diagnostic()?;

    let mut command = std::process::Command::new(shell.executable());
    command.args(args);

    // Space added before `source` to automatically ignore it in history.
    let mut source_command = " ".to_string();
    shell
        .run_script(&mut source_command, temp_file.path())
        .into_diagnostic()?;

    // Remove automatically added `\n`, if for some reason this fails, just ignore.
    let source_command = source_command
        .strip_suffix('\n')
        .unwrap_or(source_command.as_str());

    // Start process and send env activation to the shell.
    let mut process = PtySession::new(command).into_diagnostic()?;
    process.send_line(source_command).into_diagnostic()?;

    process.interact().into_diagnostic()
}

/// Starts a nu shell.
/// # Arguments
/// - `shell`: The Nushell (also contains executable location)
/// - `env`: A HashMap containing environment variables to set in the shell.
async fn start_nu_shell(
    shell: rattler_shell::shell::NuShell,
    env: &HashMap<String, String>,
    prompt: String,
) -> miette::Result<Option<i32>> {
    // create a tempfile for activation
    let mut temp_file = tempfile::Builder::new()
        .prefix("pixi_env_")
        .suffix(&format!(".{}", shell.extension()))
        .rand_bytes(3)
        .tempfile()
        .into_diagnostic()?;

    let mut shell_script = ShellScript::new(shell, Platform::current());
    for (key, value) in env {
        if key == "PATH" {
            // split path with PATHSEP
            let paths = std::env::split_paths(value).collect::<Vec<_>>();
            shell_script
                .set_path(&paths, PathModificationBehavior::Replace)
                .into_diagnostic()?;
        } else {
            shell_script.set_env_var(key, value).into_diagnostic()?;
        }
    }

    temp_file
        .write_all(shell_script.contents().into_diagnostic()?.as_bytes())
        .into_diagnostic()?;

    // Write custom prompt to the env file
    temp_file.write(prompt.as_bytes()).into_diagnostic()?;

    let mut command = std::process::Command::new(shell.executable());
    command.arg("--execute");
    command.arg(format!("source {}", temp_file.path().display()));

    let mut process = command.spawn().into_diagnostic()?;
    Ok(process.wait().into_diagnostic()?.code())
}

pub async fn execute(args: Args) -> miette::Result<()> {
    let project = Project::load_or_else_discover(args.project_config.manifest_path.as_deref())?
        .with_cli_config(args.config);
    let environment = project.environment_from_name_or_env_var(args.environment)?;

    verify_current_platform_has_required_virtual_packages(&environment).into_diagnostic()?;

    let prompt_name = match environment.name() {
        EnvironmentName::Default => project.name().to_string(),
        EnvironmentName::Named(name) => format!("{}:{}", project.name(), name),
    };

    // Make sure environment is up-to-date, default to install, users can avoid this with frozen or locked.
    get_up_to_date_prefix(&environment, args.lock_file_usage.into(), false).await?;

    // Get the environment variables we need to set activate the environment in the shell.
    let env = project
        .get_activated_environment_variables(&environment, CurrentEnvVarBehavior::Exclude)
        .await?;

    tracing::debug!("Pixi environment activation:\n{:?}", env);

    // Start the shell as the last part of the activation script based on the default shell.
    let interactive_shell: ShellEnum = ShellEnum::from_parent_process()
        .or_else(ShellEnum::from_env)
        .unwrap_or_default();

    let prompt = if project.config().change_ps1() {
        match interactive_shell {
            ShellEnum::NuShell(_) => prompt::get_nu_prompt(prompt_name.as_str()),
            ShellEnum::PowerShell(_) => prompt::get_powershell_prompt(prompt_name.as_str()),
            ShellEnum::Bash(_) => prompt::get_bash_hook(prompt_name.as_str()),
            ShellEnum::Zsh(_) => prompt::get_zsh_hook(prompt_name.as_str()),
            ShellEnum::Fish(_) => prompt::get_fish_prompt(prompt_name.as_str()),
            ShellEnum::Xonsh(_) => prompt::get_xonsh_prompt(),
            ShellEnum::CmdExe(_) => prompt::get_cmd_prompt(prompt_name.as_str()),
        }
    } else {
        "".to_string()
    };

    #[cfg(target_family = "windows")]
    let res = match interactive_shell {
        ShellEnum::NuShell(nushell) => start_nu_shell(nushell, env, prompt).await,
        ShellEnum::PowerShell(pwsh) => start_powershell(pwsh, env, prompt),
        ShellEnum::CmdExe(cmdexe) => start_cmdexe(cmdexe, env, prompt),
        _ => {
            miette::bail!("Unsupported shell: {:?}", interactive_shell);
        }
    };

    #[cfg(target_family = "unix")]
    let res = match interactive_shell {
        ShellEnum::NuShell(nushell) => start_nu_shell(nushell, env, prompt).await,
        ShellEnum::PowerShell(pwsh) => start_powershell(pwsh, env, prompt),
        ShellEnum::Bash(bash) => start_unix_shell(bash, vec!["-l", "-i"], env, prompt).await,
        ShellEnum::Zsh(zsh) => start_unix_shell(zsh, vec!["-l", "-i"], env, prompt).await,
        ShellEnum::Fish(fish) => start_unix_shell(fish, vec![], env, prompt).await,
        ShellEnum::Xonsh(xonsh) => start_unix_shell(xonsh, vec![], env, prompt).await,
        _ => {
            miette::bail!("Unsupported shell: {:?}", interactive_shell)
        }
    };

    match res {
        Ok(Some(code)) => std::process::exit(code),
        Ok(None) => std::process::exit(0),
        Err(e) => {
            eprintln!("Error starting shell: {}", e);
            std::process::exit(1);
        }
    }
}<|MERGE_RESOLUTION|>--- conflicted
+++ resolved
@@ -8,12 +8,9 @@
     shell::{CmdExe, PowerShell, Shell, ShellEnum, ShellScript},
 };
 
-<<<<<<< HEAD
 use crate::cli::cli_config::ProjectConfig;
 #[cfg(target_family = "unix")]
 use crate::unix::PtySession;
-=======
->>>>>>> be0c1319
 use crate::{
     activation::CurrentEnvVarBehavior, cli::LockFileUsageArgs, config::ConfigCliPrompt,
     environment::get_up_to_date_prefix,
