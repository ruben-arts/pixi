use std::{collections::HashMap, io::Write};

use clap::Parser;
use miette::IntoDiagnostic;
use rattler_conda_types::Platform;
use rattler_shell::{
    activation::PathModificationBehavior,
    shell::{CmdExe, PowerShell, Shell, ShellEnum, ShellScript},
};

use crate::cli::cli_config::{PrefixUpdateConfig, WorkspaceConfig};
use crate::lock_file::UpdateMode;
use crate::{
    activation::CurrentEnvVarBehavior, environment::get_update_lock_file_and_prefix, prompt,
    workspace::virtual_packages::verify_current_platform_has_required_virtual_packages,
    UpdateLockFileOptions, WorkspaceLocator,
};
use pixi_config::{ConfigCliActivation, ConfigCliPrompt};

#[cfg(target_family = "unix")]
use pixi_pty::unix::PtySession;

/// Start a shell in the pixi environment of the project
#[derive(Parser, Debug)]
pub struct Args {
    #[clap(flatten)]
    workspace_config: WorkspaceConfig,

    #[clap(flatten)]
    pub prefix_update_config: PrefixUpdateConfig,

    /// The environment to activate in the shell
    #[arg(long, short)]
    environment: Option<String>,

    #[clap(flatten)]
    prompt_config: ConfigCliPrompt,

    #[clap(flatten)]
    activation_config: ConfigCliActivation,
}

/// Set up Ctrl-C handler to ignore it (the child process should react on CTRL-C)
fn ignore_ctrl_c() {
    tokio::spawn(async move {
        loop {
            tokio::signal::ctrl_c()
                .await
                .expect("Failed to listen for Ctrl+C");
            // Do nothing, effectively ignoring the Ctrl+C signal
        }
    });
}

fn start_powershell(
    pwsh: PowerShell,
    env: &HashMap<String, String>,
    prompt: String,
) -> miette::Result<Option<i32>> {
    // create a tempfile for activation
    let mut temp_file = tempfile::Builder::new()
        .suffix(".ps1")
        .tempfile()
        .into_diagnostic()?;

    let mut shell_script = ShellScript::new(pwsh.clone(), Platform::current());
    for (key, value) in env {
        shell_script.set_env_var(key, value).into_diagnostic()?;
    }
    temp_file
        .write_all(shell_script.contents().into_diagnostic()?.as_bytes())
        .into_diagnostic()?;

    // Write custom prompt to the env file
    temp_file.write(prompt.as_bytes()).into_diagnostic()?;

    // close the file handle, but keep the path (needed for Windows)
    let temp_path = temp_file.into_temp_path();

    let mut command = std::process::Command::new(pwsh.executable());
    command.arg("-NoLogo");
    command.arg("-NoExit");
    command.arg("-File");
    command.arg(&temp_path);

    ignore_ctrl_c();

    let mut process = command.spawn().into_diagnostic()?;
    Ok(process.wait().into_diagnostic()?.code())
}

// allowing dead code so that we test this on unix compilation as well
#[allow(dead_code)]
fn start_cmdexe(
    cmdexe: CmdExe,
    env: &HashMap<String, String>,
    prompt: String,
) -> miette::Result<Option<i32>> {
    // create a tempfile for activation
    let mut temp_file = tempfile::Builder::new()
        .suffix(".cmd")
        .tempfile()
        .into_diagnostic()?;

    // TODO: Should we just execute the activation scripts directly for cmd.exe?
    let mut shell_script = ShellScript::new(cmdexe, Platform::current());
    for (key, value) in env {
        shell_script.set_env_var(key, value).into_diagnostic()?;
    }
    temp_file
        .write_all(shell_script.contents().into_diagnostic()?.as_bytes())
        .into_diagnostic()?;

    // Write custom prompt to the env file
    temp_file.write(prompt.as_bytes()).into_diagnostic()?;

    let mut command = std::process::Command::new(cmdexe.executable());
    command.arg("/K");
    command.arg(temp_file.path());

    ignore_ctrl_c();

    let mut process = command.spawn().into_diagnostic()?;
    Ok(process.wait().into_diagnostic()?.code())
}

/// Starts a UNIX shell.
/// # Arguments
/// - `shell`: The type of shell to start. Must implement the `Shell` and `Copy` traits.
/// - `args`: A vector of arguments to pass to the shell.
/// - `env`: A HashMap containing environment variables to set in the shell.
#[cfg(target_family = "unix")]
async fn start_unix_shell<T: Shell + Copy + 'static>(
    shell: T,
    args: Vec<&str>,
    env: &HashMap<String, String>,
    prompt: String,
) -> miette::Result<Option<i32>> {
    // create a tempfile for activation
    let mut temp_file = tempfile::Builder::new()
        .prefix("pixi_env_")
        .suffix(&format!(".{}", shell.extension()))
        .rand_bytes(3)
        .tempfile()
        .into_diagnostic()?;

    let mut shell_script = ShellScript::new(shell, Platform::current());
    for (key, value) in env {
        shell_script.set_env_var(key, value).into_diagnostic()?;
    }

    const DONE_STR: &str = "=== DONE ===";
    shell_script.echo(DONE_STR).into_diagnostic()?;

    temp_file
        .write_all(shell_script.contents().into_diagnostic()?.as_bytes())
        .into_diagnostic()?;

    // Write custom prompt to the env file
    temp_file.write(prompt.as_bytes()).into_diagnostic()?;

    let mut command = std::process::Command::new(shell.executable());
    command.args(args);

    // Space added before `source` to automatically ignore it in history.
    let mut source_command = " ".to_string();
    shell
        .run_script(&mut source_command, temp_file.path())
        .into_diagnostic()?;

    // Remove automatically added `\n`, if for some reason this fails, just ignore.
    let source_command = source_command
        .strip_suffix('\n')
        .unwrap_or(source_command.as_str());

    // Start process and send env activation to the shell.
    let mut process = PtySession::new(command).into_diagnostic()?;
    process.send_line(source_command).into_diagnostic()?;

    process.interact(Some(DONE_STR)).into_diagnostic()
}

/// Starts a nu shell.
/// # Arguments
/// - `shell`: The Nushell (also contains executable location)
/// - `env`: A HashMap containing environment variables to set in the shell.
async fn start_nu_shell(
    shell: rattler_shell::shell::NuShell,
    env: &HashMap<String, String>,
    prompt: String,
) -> miette::Result<Option<i32>> {
    // create a tempfile for activation
    let mut temp_file = tempfile::Builder::new()
        .prefix("pixi_env_")
        .suffix(&format!(".{}", shell.extension()))
        .rand_bytes(3)
        .tempfile()
        .into_diagnostic()?;

    let mut shell_script = ShellScript::new(shell, Platform::current());
    for (key, value) in env {
        if key == "PATH" {
            // split path with PATHSEP
            let paths = std::env::split_paths(value).collect::<Vec<_>>();
            shell_script
                .set_path(&paths, PathModificationBehavior::Replace)
                .into_diagnostic()?;
        } else {
            shell_script.set_env_var(key, value).into_diagnostic()?;
        }
    }

    temp_file
        .write_all(shell_script.contents().into_diagnostic()?.as_bytes())
        .into_diagnostic()?;

    // Write custom prompt to the env file
    temp_file.write(prompt.as_bytes()).into_diagnostic()?;

    let mut command = std::process::Command::new(shell.executable());
    command.arg("--execute");
    command.arg(format!("source {}", temp_file.path().display()));

    let mut process = command.spawn().into_diagnostic()?;
    Ok(process.wait().into_diagnostic()?.code())
}

pub async fn execute(args: Args) -> miette::Result<()> {
    let config = args
        .activation_config
        .merge_config(args.prompt_config.into())
        .merge_config(args.prefix_update_config.config.clone().into());

    let workspace = WorkspaceLocator::for_cli()
        .with_search_start(args.workspace_config.workspace_locator_start())
        .locate()?
        .with_cli_config(config);

    let environment = workspace.environment_from_name_or_env_var(args.environment)?;

    verify_current_platform_has_required_virtual_packages(&environment).into_diagnostic()?;

<<<<<<< HEAD
    let prompt_name = match environment.name() {
        EnvironmentName::Default => workspace.name().to_string(),
        EnvironmentName::Named(name) => format!("{}:{}", workspace.name(), name),
    };

=======
>>>>>>> 3f261369
    // Make sure environment is up-to-date, default to install, users can avoid this with frozen or locked.
    let (lock_file_data, _prefix) = get_update_lock_file_and_prefix(
        &environment,
        UpdateMode::QuickValidate,
        UpdateLockFileOptions {
            lock_file_usage: args.prefix_update_config.lock_file_usage(),
            no_install: args.prefix_update_config.no_install(),
            max_concurrent_solves: workspace.config().max_concurrent_solves(),
        },
    )
    .await?;

    // Get the environment variables we need to set activate the environment in the shell.
    let env = workspace
        .get_activated_environment_variables(
            &environment,
            CurrentEnvVarBehavior::Exclude,
            Some(&lock_file_data.lock_file),
            workspace.config().force_activate(),
            workspace.config().experimental_activation_cache_usage(),
        )
        .await?;

    tracing::debug!("Pixi environment activation:\n{:?}", env);

    // Start the shell as the last part of the activation script based on the default shell.
    let interactive_shell: ShellEnum = ShellEnum::from_parent_process()
        .or_else(ShellEnum::from_env)
        .unwrap_or_default();

    tracing::info!("Starting shell: {:?}", interactive_shell);

<<<<<<< HEAD
    let prompt = if workspace.config().change_ps1() {
        match interactive_shell {
            ShellEnum::NuShell(_) => prompt::get_nu_prompt(prompt_name.as_str()),
            ShellEnum::PowerShell(_) => prompt::get_powershell_prompt(prompt_name.as_str()),
            ShellEnum::Bash(_) => prompt::get_bash_hook(prompt_name.as_str()),
            ShellEnum::Zsh(_) => prompt::get_zsh_hook(prompt_name.as_str()),
            ShellEnum::Fish(_) => prompt::get_fish_prompt(prompt_name.as_str()),
            ShellEnum::Xonsh(_) => prompt::get_xonsh_prompt(),
            ShellEnum::CmdExe(_) => prompt::get_cmd_prompt(prompt_name.as_str()),
        }
=======
    let prompt_hook = if project.config().change_ps1() {
        let prompt_name = prompt::prompt_name(project.name(), environment.name());
        [
            prompt::shell_prompt(&interactive_shell, prompt_name.as_str()),
            prompt::shell_hook(&interactive_shell)
                .unwrap_or_default()
                .to_owned(),
        ]
        .join("\n")
>>>>>>> 3f261369
    } else {
        String::new()
    };

    #[cfg(target_family = "windows")]
    let res = match interactive_shell {
        ShellEnum::NuShell(nushell) => start_nu_shell(nushell, env, prompt_hook).await,
        ShellEnum::PowerShell(pwsh) => start_powershell(pwsh, env, prompt_hook),
        ShellEnum::CmdExe(cmdexe) => start_cmdexe(cmdexe, env, prompt_hook),
        _ => {
            miette::bail!("Unsupported shell: {:?}", interactive_shell);
        }
    };

    #[cfg(target_family = "unix")]
    let res = match interactive_shell {
        ShellEnum::NuShell(nushell) => start_nu_shell(nushell, env, prompt_hook).await,
        ShellEnum::PowerShell(pwsh) => start_powershell(pwsh, env, prompt_hook),
        ShellEnum::Bash(bash) => start_unix_shell(bash, vec!["-l", "-i"], env, prompt_hook).await,
        ShellEnum::Zsh(zsh) => start_unix_shell(zsh, vec!["-l", "-i"], env, prompt_hook).await,
        ShellEnum::Fish(fish) => start_unix_shell(fish, vec![], env, prompt_hook).await,
        ShellEnum::Xonsh(xonsh) => start_unix_shell(xonsh, vec![], env, prompt_hook).await,
        _ => {
            miette::bail!("Unsupported shell: {:?}", interactive_shell)
        }
    };

    match res {
        Ok(Some(code)) => std::process::exit(code),
        Ok(None) => std::process::exit(0),
        Err(e) => {
            eprintln!("Error starting shell: {}", e);
            std::process::exit(1);
        }
    }
}<|MERGE_RESOLUTION|>--- conflicted
+++ resolved
@@ -240,14 +240,6 @@
 
     verify_current_platform_has_required_virtual_packages(&environment).into_diagnostic()?;
 
-<<<<<<< HEAD
-    let prompt_name = match environment.name() {
-        EnvironmentName::Default => workspace.name().to_string(),
-        EnvironmentName::Named(name) => format!("{}:{}", workspace.name(), name),
-    };
-
-=======
->>>>>>> 3f261369
     // Make sure environment is up-to-date, default to install, users can avoid this with frozen or locked.
     let (lock_file_data, _prefix) = get_update_lock_file_and_prefix(
         &environment,
@@ -280,20 +272,8 @@
 
     tracing::info!("Starting shell: {:?}", interactive_shell);
 
-<<<<<<< HEAD
-    let prompt = if workspace.config().change_ps1() {
-        match interactive_shell {
-            ShellEnum::NuShell(_) => prompt::get_nu_prompt(prompt_name.as_str()),
-            ShellEnum::PowerShell(_) => prompt::get_powershell_prompt(prompt_name.as_str()),
-            ShellEnum::Bash(_) => prompt::get_bash_hook(prompt_name.as_str()),
-            ShellEnum::Zsh(_) => prompt::get_zsh_hook(prompt_name.as_str()),
-            ShellEnum::Fish(_) => prompt::get_fish_prompt(prompt_name.as_str()),
-            ShellEnum::Xonsh(_) => prompt::get_xonsh_prompt(),
-            ShellEnum::CmdExe(_) => prompt::get_cmd_prompt(prompt_name.as_str()),
-        }
-=======
-    let prompt_hook = if project.config().change_ps1() {
-        let prompt_name = prompt::prompt_name(project.name(), environment.name());
+    let prompt_hook = if workspace.config().change_ps1() {
+        let prompt_name = prompt::prompt_name(workspace.name(), environment.name());
         [
             prompt::shell_prompt(&interactive_shell, prompt_name.as_str()),
             prompt::shell_hook(&interactive_shell)
@@ -301,7 +281,6 @@
                 .to_owned(),
         ]
         .join("\n")
->>>>>>> 3f261369
     } else {
         String::new()
     };
