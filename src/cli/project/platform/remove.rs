--- conflicted
+++ resolved
@@ -1,11 +1,13 @@
-use crate::lock_file::UpdateMode;
+use clap::Parser;
+use miette::IntoDiagnostic;
+use pixi_manifest::FeatureName;
+use rattler_conda_types::Platform;
+
 use crate::{
     environment::{get_update_lock_file_and_prefix, LockFileUsage},
+    lock_file::UpdateMode,
     UpdateLockFileOptions, Workspace,
 };
-use clap::Parser;
-use pixi_manifest::FeatureName;
-use rattler_conda_types::Platform;
 
 #[derive(Parser, Debug, Default)]
 pub struct Args {
@@ -28,27 +30,12 @@
         .feature
         .map_or(FeatureName::Default, FeatureName::Named);
 
-<<<<<<< HEAD
-    // Determine which platforms to remove
-    let platforms = args
-        .platform
-        .into_iter()
-        .map(|platform_str| Platform::from_str(&platform_str))
-        .collect::<Result<Vec<_>, _>>()
-        .into_diagnostic()?;
-
     let mut workspace = workspace.modify()?;
 
     // Remove the platform(s) from the manifest
     workspace
         .manifest()
-        .remove_platforms(platforms.clone(), &feature_name)?;
-=======
-    // Remove the platform(s) from the manifest
-    project
-        .manifest
         .remove_platforms(args.platforms.clone(), &feature_name)?;
->>>>>>> 3f261369
 
     get_update_lock_file_and_prefix(
         &workspace.workspace().default_environment(),
