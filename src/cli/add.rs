use crate::{
    environment::{load_lock_file, update_lock_file},
    project::Project,
    virtual_packages::get_minimal_virtual_packages,
};
use anyhow::Context;
use clap::Parser;
use itertools::Itertools;
use rattler_conda_types::{
    version_spec::VersionOperator, MatchSpec, NamelessMatchSpec, Platform, Version, VersionSpec,
};
use rattler_repodata_gateway::sparse::SparseRepoData;
use rattler_solve::{LibsolvRepoData, SolverBackend};
use std::collections::HashMap;

/// Adds a dependency to the project
#[derive(Parser, Debug)]
#[clap(arg_required_else_help = true)]
pub struct Args {
<<<<<<< HEAD
    /// Package to install according to the matchspec
=======
    /// Specify the dependencies you wish to add to the project.
    ///
    /// All dependencies should be defined as MatchSpec. If no specific version is
    /// provided, the latest version compatible with your project will be chosen automatically.
    ///
    /// Example usage:
    ///
    /// - `pixi add python=3.9`: This will select the latest minor version that complies with 3.9.*, i.e.,
    ///   python version 3.9.0, 3.9.1, 3.9.2, etc.
    ///
    /// - `pixi add python`: In absence of a specified version, the latest version will be chosen.
    ///   For instance, this could resolve to python version 3.11.3.* at the time of writing.
    ///
    /// Adding multiple dependencies at once is also supported:
    ///
    /// - `pixi add python pytest`: This will add both `python` and `pytest` to the project's dependencies.
>>>>>>> d035d760
    specs: Vec<MatchSpec>,

    /// This is a pip package
    #[arg(long)]
    pip: bool,
}

/// Adds the pip dependency directly to the project file
fn add_pip(specs: &Vec<MatchSpec>, project: &mut Project) -> anyhow::Result<Vec<MatchSpec>> {
    for spec in specs.iter() {
        project.add_pip_dependency(spec)?;
    }
    Ok(specs.clone())
}

/// Adds the best solvable conda package to the project file
async fn add_conda(
    specs: &Vec<MatchSpec>,
    project: &mut Project,
    sparse_repo_data: &Vec<SparseRepoData>,
) -> anyhow::Result<Vec<MatchSpec>> {
    // Split the specs into package name and version specifier
    let new_specs = specs
        .into_iter()
        .map(|spec| match &spec.name {
            Some(name) => Ok((name.clone(), spec.clone().into())),
            None => Err(anyhow::anyhow!("missing package name for spec '{spec}'")),
        })
        .collect::<anyhow::Result<HashMap<String, NamelessMatchSpec>>>()?;

    // Get the current specs
    let current_specs = project.dependencies()?;

    // Determine the best version per platform
    let mut best_versions = HashMap::new();
    for platform in project.platforms()? {
        // Solve the environment with the new specs added
        let solved_versions = match determine_best_version(
            &new_specs,
            &current_specs,
            &sparse_repo_data,
            platform,
        ) {
            Ok(versions) => versions,
            Err(err) => {
                return Err(err).context(anyhow::anyhow!(
                        "could not determine any available versions for {} on {platform}. Either the package could not be found or version constraints on other dependencies result in a conflict.",
                        new_specs.keys().join(", ")
                    ));
            }
        };

        // Determine the minimum compatible constraining version.
        for (name, version) in solved_versions {
            match best_versions.get_mut(&name) {
                Some(prev) => {
                    if *prev > version {
                        *prev = version
                    }
                }
                None => {
                    best_versions.insert(name, version);
                }
            }
        }
    }

    // Update the specs passed on the command line with the best available versions.
    let mut added_specs = Vec::new();
    for (name, spec) in new_specs {
        let best_version = best_versions
            .get(&name)
            .cloned()
            .expect("a version must have been previously selected");
        let updated_spec = if spec.version.is_none() {
            let mut updated_spec = spec.clone();
            updated_spec.version = Some(VersionSpec::Operator(
                VersionOperator::StartsWith,
                best_version,
            ));
            updated_spec
        } else {
            spec
        };
        let spec = MatchSpec::from_nameless(updated_spec, Some(name));
        project.add_conda_dependency(&spec)?;
        added_specs.push(spec);
    }
    Ok(added_specs)
}

pub async fn execute(args: Args) -> anyhow::Result<()> {
    // Determine the location and metadata of the current project
    let mut project = Project::discover()?;
    dbg!(&args);
    // Fetch the repodata for the project
    let added_specs = if args.pip {
        // If it is a pip package just add it directly to the project
        // Solve it with pip later
        let added_specs = add_pip(&args.specs, &mut project)?;
        update_lock_file(&project, load_lock_file(&project).await?, None).await?;
        added_specs
    } else {
        let sparse_repo_data = project.fetch_sparse_repodata().await?;
        let added_specs = add_conda(&args.specs, &mut project, &sparse_repo_data).await?;

        // Update the lock file and write to disk
        update_lock_file(
            &project,
            load_lock_file(&project).await?,
            Some(sparse_repo_data),
        )
        .await?;
        added_specs
    };

    project.save()?;

    let pkg_manager = if args.pip { " (pip package)" } else { "" };
    for spec in added_specs {
        eprintln!(
            "{}Added {}{}",
            console::style(console::Emoji("✔ ", "")).green(),
            spec,
            pkg_manager
        );
    }

    Ok(())
}

/// Given several specs determines the highest installable version for them.
pub fn determine_best_version(
    new_specs: &HashMap<String, NamelessMatchSpec>,
    current_specs: &HashMap<String, NamelessMatchSpec>,
    sparse_repo_data: &[SparseRepoData],
    platform: Platform,
) -> anyhow::Result<HashMap<String, Version>> {
    let combined_specs = current_specs
        .iter()
        .chain(new_specs.iter())
        .map(|(name, spec)| (name.clone(), spec.clone()))
        .collect::<HashMap<_, _>>();

    // Extract the package names from all the dependencies
    let package_names = combined_specs.keys().cloned().collect_vec();

    // Get the repodata for the current platform and for NoArch
    let platform_sparse_repo_data = sparse_repo_data.iter().filter(|sparse| {
        sparse.subdir() == platform.as_str() || sparse.subdir() == Platform::NoArch.as_str()
    });

    // Load only records we need for this platform
    let available_packages = SparseRepoData::load_records_recursive(
        platform_sparse_repo_data,
        package_names.iter().cloned(),
    )?;

    // Construct a solver task to start solving.
    let task = rattler_solve::SolverTask {
        specs: combined_specs
            .iter()
            .map(|(name, spec)| MatchSpec::from_nameless(spec.clone(), Some(name.clone())))
            .collect(),

        available_packages: available_packages
            .iter()
            .map(|records| LibsolvRepoData::from_records(records)),

        virtual_packages: get_minimal_virtual_packages(platform)
            .into_iter()
            .map(Into::into)
            .collect(),

        // TODO: Add the information from the current lock file here.
        locked_packages: vec![],

        pinned_packages: vec![],
    };

    let records = rattler_solve::LibsolvBackend.solve(task)?;

    // Determine the versions of the new packages
    Ok(records
        .into_iter()
        .filter(|record| new_specs.contains_key(&record.package_record.name))
        .map(|record| (record.package_record.name, record.package_record.version))
        .collect())
}<|MERGE_RESOLUTION|>--- conflicted
+++ resolved
@@ -17,9 +17,6 @@
 #[derive(Parser, Debug)]
 #[clap(arg_required_else_help = true)]
 pub struct Args {
-<<<<<<< HEAD
-    /// Package to install according to the matchspec
-=======
     /// Specify the dependencies you wish to add to the project.
     ///
     /// All dependencies should be defined as MatchSpec. If no specific version is
@@ -36,7 +33,6 @@
     /// Adding multiple dependencies at once is also supported:
     ///
     /// - `pixi add python pytest`: This will add both `python` and `pytest` to the project's dependencies.
->>>>>>> d035d760
     specs: Vec<MatchSpec>,
 
     /// This is a pip package
