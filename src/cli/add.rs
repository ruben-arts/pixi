--- conflicted
+++ resolved
@@ -110,12 +110,8 @@
     let mut pypi_packages = HashSet::new();
     match dependency_config.dependency_type() {
         DependencyType::CondaDependency(spec_type) => {
-<<<<<<< HEAD
             let specs = dependency_config.specs()?;
-=======
-            let specs = args.specs()?;
             let channel_config = project.channel_config();
->>>>>>> be0c1319
             for (name, spec) in specs {
                 let added = project.manifest.add_dependency(
                     &spec,
