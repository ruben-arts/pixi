--- conflicted
+++ resolved
@@ -13,26 +13,6 @@
 use fancy_display::FancyDisplay;
 use itertools::Itertools;
 use miette::{Diagnostic, IntoDiagnostic};
-<<<<<<< HEAD
-use std::collections::hash_map::Entry;
-use std::collections::HashSet;
-use std::convert::identity;
-use std::sync::atomic::{AtomicBool, Ordering};
-use std::sync::Arc;
-use std::{collections::HashMap, string::String};
-
-use crate::cli::cli_config::{PrefixUpdateConfig, ProjectConfig};
-use crate::environment::verify_prefix_location_unchanged;
-use crate::lock_file::UpdateLockFileOptions;
-use crate::project::errors::UnsupportedPlatformError;
-use crate::project::Environment;
-use crate::task::{
-    get_task_env, AmbiguousTask, CanSkip, ExecutableTask, FailedToParseShellScript,
-    InvalidWorkingDirectory, SearchEnvironments, TaskAndEnvironment, TaskGraph,
-};
-use crate::Project;
-=======
->>>>>>> 42c2da8d
 use pixi_config::ConfigCliActivation;
 use pixi_manifest::TaskName;
 use thiserror::Error;
@@ -46,10 +26,7 @@
         get_task_env, AmbiguousTask, CanSkip, ExecutableTask, FailedToParseShellScript,
         InvalidWorkingDirectory, SearchEnvironments, TaskAndEnvironment, TaskGraph,
     },
-    workspace::{
-        errors::UnsupportedPlatformError,
-        virtual_packages::verify_current_platform_has_required_virtual_packages, Environment,
-    },
+    workspace::{errors::UnsupportedPlatformError, Environment},
     Workspace, WorkspaceLocator,
 };
 
@@ -123,11 +100,7 @@
 
     // Print all available tasks if no task is provided
     if args.task.is_empty() {
-<<<<<<< HEAD
-        command_not_found(&project, explicit_environment);
-=======
         command_not_found(&workspace, explicit_environment);
->>>>>>> 42c2da8d
         return Ok(());
     }
 
