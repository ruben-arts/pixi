--- conflicted
+++ resolved
@@ -88,17 +88,12 @@
     // Installation commands
     #[clap(visible_alias = "a")]
     Add(add::Args),
-<<<<<<< HEAD
-    Clean(clean::Args),
-=======
     #[clap(visible_alias = "rm")]
     Remove(remove::Args),
     #[clap(visible_alias = "i")]
     Install(install::Args),
     Update(update::Args),
 
-    // Execution commands
->>>>>>> 94c58d74
     #[clap(visible_alias = "r")]
     Run(run::Args),
     #[clap(visible_alias = "s")]
@@ -124,6 +119,7 @@
     Upload(upload::Args),
     Search(search::Args),
     SelfUpdate(self_update::Args),
+    Clean(clean::Args),
     Completion(completion::Args),
 }
 
