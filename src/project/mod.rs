mod dependencies;
mod environment;
pub mod errors;
pub mod grouped_environment;
pub mod has_features;
pub mod manifest;
mod repodata;
mod solve_group;
pub mod virtual_packages;

use async_once_cell::OnceCell as AsyncCell;
use indexmap::Equivalent;
use miette::{IntoDiagnostic, NamedSource};
use once_cell::sync::OnceCell;

use rattler_conda_types::Version;
use reqwest_middleware::ClientWithMiddleware;
use std::hash::Hash;

use rattler_repodata_gateway::Gateway;

#[cfg(not(windows))]
use std::os::unix::fs::symlink;

use std::sync::OnceLock;
use std::{
    collections::{HashMap, HashSet},
    env,
    fmt::{Debug, Formatter},
    path::{Path, PathBuf},
    sync::Arc,
};
use xxhash_rust::xxh3::xxh3_64;

use crate::activation::{get_environment_variables, run_activation};
use crate::config::Config;
use crate::consts::{self, PROJECT_MANIFEST, PYPROJECT_MANIFEST};
use crate::project::grouped_environment::GroupedEnvironment;

use crate::pypi_mapping::MappingSource;
use crate::utils::reqwest::build_reqwest_clients;
use manifest::{EnvironmentName, Manifest};

use self::manifest::{pyproject::PyProjectToml, Environments};
pub use dependencies::{CondaDependencies, PyPiDependencies};
pub use environment::Environment;
pub use solve_group::SolveGroup;

static CUSTOM_TARGET_DIR_WARN: OnceCell<()> = OnceCell::new();

/// The dependency types we support
#[derive(Debug, Copy, Clone)]
pub enum DependencyType {
    CondaDependency(SpecType),
    PypiDependency,
}

impl DependencyType {
    /// Convert to a name used in the manifest
    pub fn name(&self) -> &'static str {
        match self {
            DependencyType::CondaDependency(dep) => dep.name(),
            DependencyType::PypiDependency => consts::PYPI_DEPENDENCIES,
        }
    }
}

#[derive(Debug, Copy, Clone, Hash, PartialEq, Eq)]
/// What kind of dependency spec do we have
pub enum SpecType {
    /// Host dependencies are used that are needed by the host environment when running the project
    Host,
    /// Build dependencies are used when we need to build the project, may not be required at runtime
    Build,
    /// Regular dependencies that are used when we need to run the project
    Run,
}

impl SpecType {
    /// Convert to a name used in the manifest
    pub fn name(&self) -> &'static str {
        match self {
            SpecType::Host => "host-dependencies",
            SpecType::Build => "build-dependencies",
            SpecType::Run => "dependencies",
        }
    }

    /// Returns all the variants of the enum
    pub fn all() -> impl Iterator<Item = SpecType> {
        [SpecType::Run, SpecType::Host, SpecType::Build].into_iter()
    }
}

/// The pixi project, this main struct to interact with the project. This struct holds the
/// `Manifest` and has functions to modify or request information from it.
/// This allows in the future to have multiple environments or manifests linked to a project.
#[derive(Clone)]
pub struct Project {
    /// Root folder of the project
    root: PathBuf,
    /// Reqwest client shared for this project
    client: reqwest::Client,
    /// Authenticated reqwest client shared for this project
    authenticated_client: ClientWithMiddleware,
    /// The repodata gateway to use for answering queries about repodata.
    /// This is wrapped in a `OnceLock` to allow for lazy initialization.
    repodata_gateway: OnceLock<Gateway>,
    /// The manifest for the project
    pub(crate) manifest: Manifest,
    /// The cache that contains environment variables
    env_vars: HashMap<EnvironmentName, Arc<AsyncCell<HashMap<String, String>>>>,
    /// The cache that contains mapping
    mapping_source: OnceCell<MappingSource>,
    /// The global configuration as loaded from the config file(s)
    config: Config,
}

impl Debug for Project {
    fn fmt(&self, f: &mut Formatter<'_>) -> std::fmt::Result {
        f.debug_struct("Project")
            .field("root", &self.root)
            .field("manifest", &self.manifest)
            .finish()
    }
}

impl Project {
    /// Constructs a new instance from an internal manifest representation
    pub fn from_manifest(manifest: Manifest) -> Self {
        let env_vars = Project::init_env_vars(&manifest.parsed.environments);

        let root = manifest.path.parent().unwrap_or(Path::new("")).to_owned();

        let config = Config::load(&root);

        let (client, authenticated_client) = build_reqwest_clients(Some(&config));

        Self {
            root,
            client,
            authenticated_client,
            manifest,
            env_vars,
            mapping_source: Default::default(),
            config,
            repodata_gateway: Default::default(),
        }
    }

    //Initialize empty map of environments variables
    fn init_env_vars(
        environments: &Environments,
    ) -> HashMap<EnvironmentName, Arc<AsyncCell<HashMap<String, String>>>> {
        environments
            .iter()
            .map(|environment| (environment.name.clone(), Arc::new(AsyncCell::new())))
            .collect()
    }

    /// Constructs a project from a manifest.
    /// Assumes the manifest is a Pixi manifest
    pub fn from_str(manifest_path: &Path, content: &str) -> miette::Result<Self> {
        let manifest = Manifest::from_str(manifest_path, content)?;
        Ok(Self::from_manifest(manifest))
    }

    /// Discovers the project manifest file in the current directory or any of the parent
    /// directories, or use the manifest specified by the environment.
    /// This will also set the current working directory to the project root.
    pub fn discover() -> miette::Result<Self> {
        let project_toml = find_project_manifest();

        if std::env::var("PIXI_IN_SHELL").is_ok() {
            if let Ok(env_manifest_path) = std::env::var("PIXI_PROJECT_MANIFEST") {
                if let Some(project_toml) = project_toml {
                    if env_manifest_path != project_toml.to_string_lossy() {
                        tracing::warn!(
                            "Using manifest {} from `PIXI_PROJECT_MANIFEST` rather than local {}",
                            env_manifest_path,
                            project_toml.to_string_lossy()
                        );
                    }
                }
                return Self::load(Path::new(env_manifest_path.as_str()));
            }
        }

        let project_toml = match project_toml {
            Some(file) => file,
            None => miette::bail!(
                "could not find {} or {} which is configured to use pixi",
                PROJECT_MANIFEST,
                PYPROJECT_MANIFEST
            ),
        };

        Self::load(&project_toml)
    }

    /// Returns the source code of the project as [`NamedSource`].
    /// Used in error reporting.
    pub fn manifest_named_source(&self) -> NamedSource<String> {
        NamedSource::new(self.manifest.file_name(), self.manifest.contents.clone())
    }

    /// Loads a project from manifest file.
    pub fn load(manifest_path: &Path) -> miette::Result<Self> {
        // Determine the parent directory of the manifest file
        let full_path = dunce::canonicalize(manifest_path).into_diagnostic()?;

        let root = full_path
            .parent()
            .ok_or_else(|| miette::miette!("can not find parent of {}", manifest_path.display()))?;

        // Load the TOML document
        let manifest = Manifest::from_path(manifest_path)?;

        let env_vars = Project::init_env_vars(&manifest.parsed.environments);

        // Load the user configuration from the local project and all default locations
        let config = Config::load(root);

        let (client, authenticated_client) = build_reqwest_clients(Some(&config));

        Ok(Self {
            root: root.to_owned(),
            client,
            authenticated_client,
            manifest,
            env_vars,
            mapping_source: Default::default(),
            config,
            repodata_gateway: Default::default(),
        })
    }

    /// Loads a project manifest file or discovers it in the current directory or any of the parent
    pub fn load_or_else_discover(manifest_path: Option<&Path>) -> miette::Result<Self> {
        let project = match manifest_path {
            Some(path) => Project::load(path)?,
            None => Project::discover()?,
        };
        Ok(project)
    }

    /// Warns if Pixi is using a manifest from an environment variable rather than a discovered version
    pub fn warn_on_discovered_from_env(manifest_path: Option<&Path>) {
        if manifest_path.is_none() && std::env::var("PIXI_IN_SHELL").is_ok() {
            let discover_path = find_project_manifest();
            let env_path = std::env::var("PIXI_PROJECT_MANIFEST");

            if let (Some(discover_path), Ok(env_path)) = (discover_path, env_path) {
                if env_path.as_str() != discover_path.to_str().unwrap() {
                    tracing::warn!(
                        "Used manifest {} from `PIXI_PROJECT_MANIFEST` rather than local {}",
                        env_path,
                        discover_path.to_string_lossy()
                    );
                }
            }
        }
    }

    pub fn with_cli_config<C>(mut self, config: C) -> Self
    where
        C: Into<Config>,
    {
        self.config = self.config.merge_config(config.into());
        self
    }

    /// Returns the name of the project
    pub fn name(&self) -> &str {
        self.manifest
            .parsed
            .project
            .name
            .as_ref()
            .expect("name should always be defined.")
    }

    /// Returns the version of the project
    pub fn version(&self) -> &Option<Version> {
        &self.manifest.parsed.project.version
    }

    /// Returns the description of the project
    pub fn description(&self) -> &Option<String> {
        &self.manifest.parsed.project.description
    }

    /// Returns the root directory of the project
    pub fn root(&self) -> &Path {
        &self.root
    }

    /// Returns the pixi directory of the project [consts::PIXI_DIR]
    pub fn pixi_dir(&self) -> PathBuf {
        self.root.join(consts::PIXI_DIR)
    }

<<<<<<< HEAD
    /// Returns the environment directory of the project [consts::ENVIRONMENTS_DIR]
=======
    /// Create the detached-environments path for this project if it is set in the config
    fn detached_environments_path(&self) -> Option<PathBuf> {
        if let Ok(Some(detached_environments_path)) = self.config().detached_environments().path() {
            Some(detached_environments_path.join(format!(
                "{}-{}",
                self.name(),
                xxh3_64(self.root.to_string_lossy().as_bytes())
            )))
        } else {
            None
        }
    }

    /// Returns the environment directory
>>>>>>> 94c58d74
    pub fn environments_dir(&self) -> PathBuf {
        let default_envs_dir = self.pixi_dir().join(consts::ENVIRONMENTS_DIR);

        // Early out if detached-environments is not set
        if self.config().detached_environments().is_false() {
            return default_envs_dir;
        }

        // If the detached-environments path is set, use it instead of the default directory.
        if let Some(detached_environments_path) = self.detached_environments_path() {
            let detached_environments_path =
                detached_environments_path.join(consts::ENVIRONMENTS_DIR);
            let _ = CUSTOM_TARGET_DIR_WARN.get_or_init(|| {

                #[cfg(not(windows))]
                if default_envs_dir.exists() && !default_envs_dir.is_symlink() {
                    tracing::warn!(
                        "Environments found in '{}', this will be ignored and the environment will be installed in the 'detached-environments' directory: '{}'. It's advised to remove the {} folder from the default directory to avoid confusion{}.",
                        default_envs_dir.display(),
                        detached_environments_path.parent().expect("path should have parent").display(),
                        format!("{}/{}", consts::PIXI_DIR, consts::ENVIRONMENTS_DIR),
                        if cfg!(windows) { "" } else { " as a symlink can be made, please re-install after removal." }
                    );
                } else {
                    create_symlink(&detached_environments_path, &default_envs_dir);
                }

                #[cfg(windows)]
                write_warning_file(&default_envs_dir, &detached_environments_path);
            });

            return detached_environments_path;
        }

        tracing::debug!(
            "Using default root directory: `{}` as environments directory.",
            default_envs_dir.display()
        );

        default_envs_dir
    }

<<<<<<< HEAD
    /// Returns the solve group directory of the project [consts::SOLVE_GROUP_ENVIRONMENTS_DIR]
=======
    /// Returns the solve group environments directory
>>>>>>> 94c58d74
    pub fn solve_group_environments_dir(&self) -> PathBuf {
        // If the detached-environments path is set, use it instead of the default directory.
        if let Some(detached_environments_path) = self.detached_environments_path() {
            return detached_environments_path.join(consts::SOLVE_GROUP_ENVIRONMENTS_DIR);
        }
        self.pixi_dir().join(consts::SOLVE_GROUP_ENVIRONMENTS_DIR)
    }

    /// Returns the path to the manifest file.
    pub fn manifest_path(&self) -> PathBuf {
        self.manifest.path.clone()
    }

    /// Returns the path to the lock file of the project [consts::PROJECT_LOCK_FILE]
    pub fn lock_file_path(&self) -> PathBuf {
        self.root.join(consts::PROJECT_LOCK_FILE)
    }

    /// Save back changes
    pub fn save(&mut self) -> miette::Result<()> {
        self.manifest.save()
    }

    /// Returns the default environment of the project.
    pub fn default_environment(&self) -> Environment<'_> {
        Environment::new(self, self.manifest.default_environment())
    }

    /// Returns the environment with the given name or `None` if no such environment exists.
    pub fn environment<Q: ?Sized>(&self, name: &Q) -> Option<Environment<'_>>
    where
        Q: Hash + Equivalent<EnvironmentName>,
    {
        Some(Environment::new(self, self.manifest.environment(name)?))
    }

    /// Returns the environments in this project.
    pub fn environments(&self) -> Vec<Environment> {
        self.manifest
            .parsed
            .environments
            .iter()
            .map(|env| Environment::new(self, env))
            .collect()
    }

    /// Returns an environment in this project based on a name or an environment variable.
    pub fn environment_from_name_or_env_var(
        &self,
        name: Option<String>,
    ) -> miette::Result<Environment> {
        let environment_name = EnvironmentName::from_arg_or_env_var(name).into_diagnostic()?;
        self.environment(&environment_name)
            .ok_or_else(|| miette::miette!("unknown environment '{environment_name}'"))
    }

    /// Returns all the solve groups in the project.
    pub fn solve_groups(&self) -> Vec<SolveGroup> {
        self.manifest
            .parsed
            .solve_groups
            .iter()
            .map(|group| SolveGroup {
                project: self,
                solve_group: group,
            })
            .collect()
    }

    /// Returns the solve group with the given name or `None` if no such group exists.
    pub fn solve_group(&self, name: &str) -> Option<SolveGroup> {
        self.manifest
            .parsed
            .solve_groups
            .find(name)
            .map(|group| SolveGroup {
                project: self,
                solve_group: group,
            })
    }

    /// Return the grouped environments, which are all solve-groups and the environments that need to be solved.
    pub fn grouped_environments(&self) -> Vec<GroupedEnvironment> {
        let mut environments = HashSet::new();
        environments.extend(
            self.environments()
                .into_iter()
                .filter(|env| env.solve_group().is_none())
                .map(GroupedEnvironment::from),
        );
        environments.extend(
            self.solve_groups()
                .into_iter()
                .map(GroupedEnvironment::from),
        );
        environments.into_iter().collect()
    }

    /// Returns true if the project contains any reference pypi dependencies. Even if just
    /// `[pypi-dependencies]` is specified without any requirements this will return true.
    pub fn has_pypi_dependencies(&self) -> bool {
        self.manifest.has_pypi_dependencies()
    }

    /// Returns the custom location of pypi-name-mapping
    pub fn pypi_name_mapping_source(&self) -> &MappingSource {
        self.mapping_source.get_or_init(|| {
            self.manifest
                .pypi_name_mapping_source(&self.config)
                .expect("mapping source should be ok")
        })
    }

    /// Returns the reqwest client used for http networking
    pub fn client(&self) -> &reqwest::Client {
        &self.client
    }

    /// Create an authenticated reqwest client for this project
    /// use authentication from `rattler_networking`
    pub fn authenticated_client(&self) -> &ClientWithMiddleware {
        &self.authenticated_client
    }

    pub fn config(&self) -> &Config {
        &self.config
    }

    /// Return a combination of static environment variables generated from the project and the environment
    /// and from running activation script
    pub async fn get_env_variables(
        &self,
        environment: &Environment<'_>,
    ) -> miette::Result<&HashMap<String, String>> {
        let cell = self.env_vars.get(environment.name()).ok_or_else(|| {
            miette::miette!(
                "{} environment should be already created during project creation",
                environment.name()
            )
        })?;

        cell.get_or_try_init::<miette::Report>(async {
            let activation_env = run_activation(environment).await?;

            let environment_variables = get_environment_variables(environment);

            let all_variables: HashMap<String, String> = activation_env
                .into_iter()
                .chain(environment_variables.into_iter())
                .collect();
            Ok(all_variables)
        })
        .await
    }

    pub(crate) fn task_cache_folder(&self) -> PathBuf {
        self.pixi_dir().join(consts::TASK_CACHE_DIR)
    }
}

/// Iterates over the current directory and all its parent directories and returns the manifest path in the first
/// directory path that contains the [`consts::PROJECT_MANIFEST`] or [`consts::PYPROJECT_MANIFEST`].
pub fn find_project_manifest() -> Option<PathBuf> {
    let current_dir = env::current_dir().ok()?;
    std::iter::successors(Some(current_dir.as_path()), |prev| prev.parent()).find_map(|dir| {
        [PROJECT_MANIFEST, PYPROJECT_MANIFEST]
            .iter()
            .find_map(|manifest| {
                let path = dir.join(manifest);
                if path.is_file() {
                    match *manifest {
                        PROJECT_MANIFEST => Some(path.to_path_buf()),
                        PYPROJECT_MANIFEST if PyProjectToml::is_pixi(&path) => {
                            Some(path.to_path_buf())
                        }
                        _ => None,
                    }
                } else {
                    None
                }
            })
    })
}

/// Create a symlink from the default pixi directory to the custom target directory
#[cfg(not(windows))]
fn create_symlink(pixi_dir_name: &Path, default_pixi_dir: &Path) {
    if default_pixi_dir.exists() {
        tracing::debug!(
            "Symlink already exists at '{}', skipping creating symlink.",
            default_pixi_dir.display()
        );
        return;
    }
    symlink(pixi_dir_name, default_pixi_dir)
        .map_err(|e| {
            tracing::error!(
                "Failed to create symlink from '{}' to '{}': {}",
                pixi_dir_name.display(),
                default_pixi_dir.display(),
                e
            )
        })
        .ok();
}

/// Write a warning file to the default pixi directory to inform the user that symlinks are not supported on this platform (Windows).
#[cfg(windows)]
fn write_warning_file(default_envs_dir: &PathBuf, envs_dir_name: &Path) {
    let warning_file = default_envs_dir.join("README.txt");
    if warning_file.exists() {
        tracing::debug!(
            "Symlink warning file already exists at '{}', skipping writing warning file.",
            warning_file.display()
        );
        return;
    }
    let warning_message = format!(
        "Environments are installed in a custom detached-environments directory: {}.\n\
        Symlinks are not supported on this platform so environments will not be reachable from the default ('.pixi/envs') directory.",
        envs_dir_name.display()
    );

    // Create directory if it doesn't exist
    if let Err(e) = std::fs::create_dir_all(default_envs_dir) {
        tracing::error!(
            "Failed to create directory '{}': {}",
            default_envs_dir.display(),
            e
        );
        return;
    }

    // Write warning message to file
    match std::fs::write(&warning_file, warning_message.clone()) {
        Ok(_) => tracing::info!(
            "Symlink warning file written to '{}': {}",
            warning_file.display(),
            warning_message
        ),
        Err(e) => tracing::error!(
            "Failed to write symlink warning file to '{}': {}",
            warning_file.display(),
            e
        ),
    }
}

#[cfg(test)]
mod tests {
    use self::has_features::HasFeatures;
    use super::*;
    use crate::project::manifest::FeatureName;
    use insta::{assert_debug_snapshot, assert_snapshot};
    use itertools::Itertools;
    use rattler_conda_types::Platform;
    use rattler_virtual_packages::{LibC, VirtualPackage};
    use std::str::FromStr;

    const PROJECT_BOILERPLATE: &str = r#"
        [project]
        name = "foo"
        version = "0.1.0"
        channels = []
        platforms = ["linux-64", "win-64"]
        "#;

    #[test]
    fn test_system_requirements_edge_cases() {
        let file_contents = [
            r#"
        [system-requirements]
        libc = { version = "2.12" }
        "#,
            r#"
        [system-requirements]
        libc = "2.12"
        "#,
            r#"
        [system-requirements.libc]
        version = "2.12"
        "#,
            r#"
        [system-requirements.libc]
        version = "2.12"
        family = "glibc"
        "#,
        ];

        for file_content in file_contents {
            let file_content = format!("{PROJECT_BOILERPLATE}\n{file_content}");

            let manifest = Manifest::from_str(Path::new("pixi.toml"), &file_content).unwrap();
            let project = Project::from_manifest(manifest);
            let expected_result = vec![VirtualPackage::LibC(LibC {
                family: "glibc".to_string(),
                version: Version::from_str("2.12").unwrap(),
            })];

            let virtual_packages = project
                .default_environment()
                .system_requirements()
                .virtual_packages();

            assert_eq!(virtual_packages, expected_result);
        }
    }

    fn format_dependencies(deps: CondaDependencies) -> String {
        deps.iter_specs()
            .map(|(name, spec)| format!("{} = \"{}\"", name.as_source(), spec))
            .join("\n")
    }

    #[test]
    fn test_dependency_sets() {
        let file_contents = r#"
        [dependencies]
        foo = "1.0"

        [host-dependencies]
        libc = "2.12"

        [build-dependencies]
        bar = "1.0"
        "#;

        let manifest = Manifest::from_str(
            Path::new("pixi.toml"),
            format!("{PROJECT_BOILERPLATE}\n{file_contents}").as_str(),
        )
        .unwrap();
        let project = Project::from_manifest(manifest);

        assert_snapshot!(format_dependencies(
            project
                .default_environment()
                .dependencies(None, Some(Platform::Linux64))
        ));
    }

    #[test]
    fn test_dependency_target_sets() {
        let file_contents = r#"
        [dependencies]
        foo = "1.0"

        [host-dependencies]
        libc = "2.12"

        [build-dependencies]
        bar = "1.0"

        [target.linux-64.build-dependencies]
        baz = "1.0"

        [target.linux-64.host-dependencies]
        banksy = "1.0"

        [target.linux-64.dependencies]
        wolflib = "1.0"
        "#;
        let manifest = Manifest::from_str(
            Path::new("pixi.toml"),
            format!("{PROJECT_BOILERPLATE}\n{file_contents}").as_str(),
        )
        .unwrap();
        let project = Project::from_manifest(manifest);

        assert_snapshot!(format_dependencies(
            project
                .default_environment()
                .dependencies(None, Some(Platform::Linux64))
        ));
    }

    #[test]
    fn test_activation_scripts() {
        fn fmt_activation_scripts(scripts: Vec<String>) -> String {
            scripts.iter().join("\n")
        }

        // Using known files in the project so the test succeed including the file check.
        let file_contents = r#"
            [target.linux-64.activation]
            scripts = ["Cargo.toml"]

            [target.win-64.activation]
            scripts = ["Cargo.lock"]

            [activation]
            scripts = ["pixi.toml", "pixi.lock"]
            "#;
        let manifest = Manifest::from_str(
            Path::new("pixi.toml"),
            format!("{PROJECT_BOILERPLATE}\n{file_contents}").as_str(),
        )
        .unwrap();
        let project = Project::from_manifest(manifest);

        assert_snapshot!(format!(
            "= Linux64\n{}\n\n= Win64\n{}\n\n= OsxArm64\n{}",
            fmt_activation_scripts(
                project
                    .default_environment()
                    .activation_scripts(Some(Platform::Linux64))
            ),
            fmt_activation_scripts(
                project
                    .default_environment()
                    .activation_scripts(Some(Platform::Win64))
            ),
            fmt_activation_scripts(
                project
                    .default_environment()
                    .activation_scripts(Some(Platform::OsxArm64))
            )
        ));
    }

    #[test]
    fn test_target_specific_tasks() {
        // Using known files in the project so the test succeed including the file check.
        let file_contents = r#"
            [tasks]
            test = "test multi"

            [target.win-64.tasks]
            test = "test win"

            [target.linux-64.tasks]
            test = "test linux"
            "#;
        let manifest = Manifest::from_str(
            Path::new("pixi.toml"),
            format!("{PROJECT_BOILERPLATE}\n{file_contents}").as_str(),
        )
        .unwrap();

        let project = Project::from_manifest(manifest);

        assert_debug_snapshot!(project
            .manifest
            .tasks(Some(Platform::Osx64), &FeatureName::Default)
            .unwrap());
        assert_debug_snapshot!(project
            .manifest
            .tasks(Some(Platform::Win64), &FeatureName::Default)
            .unwrap());
        assert_debug_snapshot!(project
            .manifest
            .tasks(Some(Platform::Linux64), &FeatureName::Default)
            .unwrap());
    }
}<|MERGE_RESOLUTION|>--- conflicted
+++ resolved
@@ -300,9 +300,6 @@
         self.root.join(consts::PIXI_DIR)
     }
 
-<<<<<<< HEAD
-    /// Returns the environment directory of the project [consts::ENVIRONMENTS_DIR]
-=======
     /// Create the detached-environments path for this project if it is set in the config
     fn detached_environments_path(&self) -> Option<PathBuf> {
         if let Ok(Some(detached_environments_path)) = self.config().detached_environments().path() {
@@ -317,7 +314,6 @@
     }
 
     /// Returns the environment directory
->>>>>>> 94c58d74
     pub fn environments_dir(&self) -> PathBuf {
         let default_envs_dir = self.pixi_dir().join(consts::ENVIRONMENTS_DIR);
 
@@ -360,11 +356,7 @@
         default_envs_dir
     }
 
-<<<<<<< HEAD
-    /// Returns the solve group directory of the project [consts::SOLVE_GROUP_ENVIRONMENTS_DIR]
-=======
     /// Returns the solve group environments directory
->>>>>>> 94c58d74
     pub fn solve_group_environments_dir(&self) -> PathBuf {
         // If the detached-environments path is set, use it instead of the default directory.
         if let Some(detached_environments_path) = self.detached_environments_path() {
