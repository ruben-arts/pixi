mod dependencies;
mod environment;
pub mod errors;
pub mod grouped_environment;
pub mod manifest;
mod solve_group;
pub mod virtual_packages;

<<<<<<< HEAD
use distribution_types::IndexLocations;
use indexmap::{Equivalent, IndexMap, IndexSet};
use miette::{IntoDiagnostic, NamedSource, WrapErr};
=======
use async_once_cell::OnceCell as AsyncCell;
use indexmap::{Equivalent, IndexMap, IndexSet};
use miette::{IntoDiagnostic, NamedSource, WrapErr};
use once_cell::sync::OnceCell;

>>>>>>> aca13922
use rattler_conda_types::{Channel, GenericVirtualPackage, Platform, Version};
use rattler_networking::AuthenticationMiddleware;
use reqwest::Client;
use reqwest_middleware::ClientWithMiddleware;
use std::hash::Hash;

use std::{
    collections::{HashMap, HashSet},
    env,
    ffi::OsStr,
    fmt::{Debug, Formatter},
    fs,
    path::{Path, PathBuf},
    sync::Arc,
};

use crate::activation::{get_environment_variables, run_activation};
use crate::project::grouped_environment::GroupedEnvironment;
use crate::task::TaskName;
use crate::{
    consts::{self, PROJECT_MANIFEST},
    task::Task,
};
<<<<<<< HEAD
use manifest::{EnvironmentName, Manifest, PyPiRequirement, SystemRequirements};

use crate::task::TaskName;
=======
>>>>>>> aca13922
pub use dependencies::Dependencies;
pub use environment::Environment;
use manifest::{EnvironmentName, Manifest, PyPiRequirement, SystemRequirements};
pub use solve_group::SolveGroup;
use url::Url;

use self::manifest::Environments;

/// The dependency types we support
#[derive(Debug, Copy, Clone)]
pub enum DependencyType {
    CondaDependency(SpecType),
    PypiDependency,
}

impl DependencyType {
    /// Convert to a name used in the manifest
    pub fn name(&self) -> &'static str {
        match self {
            DependencyType::CondaDependency(dep) => dep.name(),
            DependencyType::PypiDependency => consts::PYPI_DEPENDENCIES,
        }
    }
}

#[derive(Debug, Copy, Clone, Hash, PartialEq, Eq)]
/// What kind of dependency spec do we have
pub enum SpecType {
    /// Host dependencies are used that are needed by the host environment when running the project
    Host,
    /// Build dependencies are used when we need to build the project, may not be required at runtime
    Build,
    /// Regular dependencies that are used when we need to run the project
    Run,
}

impl SpecType {
    /// Convert to a name used in the manifest
    pub fn name(&self) -> &'static str {
        match self {
            SpecType::Host => "host-dependencies",
            SpecType::Build => "build-dependencies",
            SpecType::Run => "dependencies",
        }
    }

    /// Returns all the variants of the enum
    pub fn all() -> impl Iterator<Item = SpecType> {
        [SpecType::Run, SpecType::Host, SpecType::Build].into_iter()
    }
}

/// The pixi project, this main struct to interact with the project. This struct holds the
/// `Manifest` and has functions to modify or request information from it.
/// This allows in the future to have multiple environments or manifests linked to a project.
#[derive(Clone)]
pub struct Project {
    /// Root folder of the project
    root: PathBuf,
    /// Reqwest client shared for this project
    client: reqwest::Client,
    /// Authenticated reqwest client shared for this project
    authenticated_client: ClientWithMiddleware,
    /// The manifest for the project
    pub(crate) manifest: Manifest,
    /// The cache that contains environment variables
    env_vars: HashMap<EnvironmentName, Arc<AsyncCell<HashMap<String, String>>>>,
}

impl Debug for Project {
    fn fmt(&self, f: &mut Formatter<'_>) -> std::fmt::Result {
        f.debug_struct("Project")
            .field("root", &self.root)
            .field("manifest", &self.manifest)
            .finish()
    }
}

impl Project {
    /// Constructs a new instance from an internal manifest representation
    pub fn from_manifest(manifest: Manifest) -> Self {
        let client = reqwest::Client::new();
        let authenticated_client = reqwest_middleware::ClientBuilder::new(reqwest::Client::new())
            .with_arc(Arc::new(AuthenticationMiddleware::default()))
            .build();

        let env_vars = Project::init_env_vars(&manifest.parsed.environments);

        Self {
            root: Default::default(),
            client,
            authenticated_client,
            manifest,
            env_vars,
        }
    }

    //Initialize empty map of environments variables
    fn init_env_vars(
        environments: &Environments,
    ) -> HashMap<EnvironmentName, Arc<AsyncCell<HashMap<String, String>>>> {
        environments
            .iter()
            .map(|environment| (environment.name.clone(), Arc::new(AsyncCell::new())))
            .collect()
    }

    /// Constructs a project from a manifest.
    pub fn from_str(root: &Path, content: &str) -> miette::Result<Self> {
        let manifest = Manifest::from_str(root, content)?;
        Ok(Self::from_manifest(manifest))
    }

    /// Discovers the project manifest file in the current directory or any of the parent
    /// directories.
    /// This will also set the current working directory to the project root.
    pub fn discover() -> miette::Result<Self> {
        let project_toml = match find_project_root() {
            Some(root) => root.join(PROJECT_MANIFEST),
            None => miette::bail!("could not find {}", PROJECT_MANIFEST),
        };
        Self::load(&project_toml)
    }

    /// Returns the source code of the project as [`NamedSource`].
    /// Used in error reporting.
    pub fn manifest_named_source(&self) -> NamedSource<String> {
        NamedSource::new(PROJECT_MANIFEST, self.manifest.contents.clone())
    }

    /// Loads a project from manifest file.
    fn load(manifest_path: &Path) -> miette::Result<Self> {
        // Determine the parent directory of the manifest file
        let full_path = dunce::canonicalize(manifest_path).into_diagnostic()?;
        if full_path.file_name().and_then(OsStr::to_str) != Some(PROJECT_MANIFEST) {
            miette::bail!("the manifest-path must point to a {PROJECT_MANIFEST} file");
        }

        let root = full_path
            .parent()
            .ok_or_else(|| miette::miette!("can not find parent of {}", manifest_path.display()))?;

        // Load the TOML document
        let manifest = fs::read_to_string(manifest_path)
            .into_diagnostic()
            .and_then(|content| Manifest::from_str(root, content))
            .wrap_err_with(|| {
                format!(
                    "failed to parse {} from {}",
                    consts::PROJECT_MANIFEST,
                    root.display()
                )
            })?;

        let env_vars = Project::init_env_vars(&manifest.parsed.environments);

        let timeout = 5 * 60;
        let client = Client::builder()
            .pool_max_idle_per_host(20)
            .timeout(std::time::Duration::from_secs(timeout))
            .build()
            .expect("failed to create reqwest Client");

        let authenticated_client = reqwest_middleware::ClientBuilder::new(client.clone())
            .with_arc(Arc::new(AuthenticationMiddleware::default()))
            .build();

        Ok(Self {
            root: root.to_owned(),
<<<<<<< HEAD
            client,
            authenticated_client,
            manifest: manifest?,
=======
            package_db: Default::default(),
            client: Default::default(),
            authenticated_client: reqwest_middleware::ClientBuilder::new(reqwest::Client::new())
                .with_arc(Arc::new(AuthenticationMiddleware::default()))
                .build(),
            manifest,
            env_vars,
>>>>>>> aca13922
        })
    }

    /// Loads a project manifest file or discovers it in the current directory or any of the parent
    pub fn load_or_else_discover(manifest_path: Option<&Path>) -> miette::Result<Self> {
        let project = match manifest_path {
            Some(path) => Project::load(path)?,
            None => Project::discover()?,
        };
        Ok(project)
    }

    /// Returns the name of the project
    pub fn name(&self) -> &str {
        &self.manifest.parsed.project.name
    }

    /// Returns the version of the project
    pub fn version(&self) -> &Option<Version> {
        &self.manifest.parsed.project.version
    }

    /// Returns the description of the project
    pub fn description(&self) -> &Option<String> {
        &self.manifest.parsed.project.description
    }

    /// Returns the root directory of the project
    pub fn root(&self) -> &Path {
        &self.root
    }

    /// Returns the pixi directory
    pub fn pixi_dir(&self) -> PathBuf {
        self.root.join(consts::PIXI_DIR)
    }

    /// Returns the environment directory
    pub fn environments_dir(&self) -> PathBuf {
        self.pixi_dir().join(consts::ENVIRONMENTS_DIR)
    }

    /// Returns the solve group directory
    pub fn solve_group_environments_dir(&self) -> PathBuf {
        self.pixi_dir().join(consts::SOLVE_GROUP_ENVIRONMENTS_DIR)
    }

    /// Returns the path to the manifest file.
    pub fn manifest_path(&self) -> PathBuf {
        self.manifest.path.clone()
    }

    /// Returns the path to the lock file of the project
    pub fn lock_file_path(&self) -> PathBuf {
        self.root.join(consts::PROJECT_LOCK_FILE)
    }

    /// Save back changes
    pub fn save(&mut self) -> miette::Result<()> {
        self.manifest.save()
    }

    /// Returns the default environment of the project.
    pub fn default_environment(&self) -> Environment<'_> {
        Environment::new(self, self.manifest.default_environment())
    }

    /// Returns the environment with the given name or `None` if no such environment exists.
    pub fn environment<Q: ?Sized>(&self, name: &Q) -> Option<Environment<'_>>
    where
        Q: Hash + Equivalent<EnvironmentName>,
    {
        Some(Environment::new(self, self.manifest.environment(name)?))
    }

    /// Returns the environments in this project.
    pub fn environments(&self) -> Vec<Environment> {
        self.manifest
            .parsed
            .environments
            .iter()
            .map(|env| Environment::new(self, env))
            .collect()
    }

    /// Returns all the solve groups in the project.
    pub fn solve_groups(&self) -> Vec<SolveGroup> {
        self.manifest
            .parsed
            .solve_groups
            .iter()
            .map(|group| SolveGroup {
                project: self,
                solve_group: group,
            })
            .collect()
    }

    /// Returns the solve group with the given name or `None` if no such group exists.
    pub fn solve_group(&self, name: &str) -> Option<SolveGroup> {
        self.manifest
            .parsed
            .solve_groups
            .find(name)
            .map(|group| SolveGroup {
                project: self,
                solve_group: group,
            })
    }

    /// Return the grouped environments, which are all solve-groups and the environments that need to be solved.
    pub fn grouped_environments(&self) -> Vec<GroupedEnvironment> {
        let mut environments = HashSet::new();
        environments.extend(
            self.environments()
                .into_iter()
                .filter(|env| env.solve_group().is_none())
                .map(GroupedEnvironment::from),
        );
        environments.extend(
            self.solve_groups()
                .into_iter()
                .map(GroupedEnvironment::from),
        );
        environments.into_iter().collect()
    }

    /// Returns the channels used by this project.
    ///
    /// TODO: Remove this function and use the channels from the default environment instead.
    pub fn channels(&self) -> IndexSet<&Channel> {
        self.default_environment().channels()
    }

    /// Returns the platforms this project targets
    ///
    /// TODO: Remove this function and use the platforms from the default environment instead.
    pub fn platforms(&self) -> HashSet<Platform> {
        self.default_environment().platforms()
    }

    /// Get the tasks of this project
    ///
    /// TODO: Remove this function and use the tasks from the default environment instead.
    pub fn tasks(&self, platform: Option<Platform>) -> HashMap<&TaskName, &Task> {
        self.default_environment()
            .tasks(platform, true)
            .unwrap_or_default()
    }

    /// Get the task with the specified `name` or `None` if no such task exists. If `platform` is
    /// specified then the task will first be looked up in the target specific tasks for the given
    /// platform.
    ///
    /// TODO: Remove this function and use the `task` function from the default environment instead.
    pub fn task_opt(&self, name: &TaskName, platform: Option<Platform>) -> Option<&Task> {
        self.default_environment().task(name, platform).ok()
    }

    /// TODO: Remove this method and use the one from Environment instead.
    pub fn virtual_packages(&self, platform: Platform) -> Vec<GenericVirtualPackage> {
        self.default_environment().virtual_packages(platform)
    }

    /// Get the system requirements defined under the `system-requirements` section of the project manifest.
    /// They will act as the description of a reference machine which is minimally needed for this package to be run.
    ///
    /// TODO: Remove this function and use the `system_requirements` function from the default environment instead.
    pub fn system_requirements(&self) -> SystemRequirements {
        self.default_environment().system_requirements()
    }

    /// Returns the dependencies of the project.
    ///
    /// TODO: Remove this function and use the `dependencies` function from the default environment instead.
    pub fn dependencies(&self, kind: Option<SpecType>, platform: Option<Platform>) -> Dependencies {
        self.default_environment().dependencies(kind, platform)
    }

    /// Returns the PyPi dependencies of the project
    ///
    /// TODO: Remove this function and use the `dependencies` function from the default environment instead.
    pub fn pypi_dependencies(
        &self,
        platform: Option<Platform>,
    ) -> IndexMap<uv_normalize::PackageName, Vec<PyPiRequirement>> {
        self.default_environment().pypi_dependencies(platform)
    }

    /// Returns the all specified activation scripts that are used in the current platform.
    ///
    /// TODO: Remove this function and use the `activation_scripts function from the default environment instead.
    pub fn activation_scripts(&self, platform: Option<Platform>) -> Vec<String> {
        self.default_environment().activation_scripts(platform)
    }

    /// Returns true if the project contains any reference pypi dependencies. Even if just
    /// `[pypi-dependencies]` is specified without any requirements this will return true.
    pub fn has_pypi_dependencies(&self) -> bool {
        self.manifest.has_pypi_dependencies()
    }

    /// Returns the Python index locations to use for this project.
    pub fn pypi_index_locations(&self) -> IndexLocations {
        // TODO: Currently we just default to Pypi always.
        IndexLocations::default()
    }

    // /// Returns the package database used for caching python metadata, wheels and more. See the
    // /// documentation of [`rip::index::PackageDb`] for more information.
    // pub fn pypi_package_db(&self) -> miette::Result<Arc<PackageDb>> {
    //     Ok(self
    //         .package_db
    //         .get_or_try_init(|| {
    //             PackageDb::new(
    //                 PackageSources::from(self.pypi_index_url()),
    //                 self.authenticated_client().clone(),
    //                 &config::get_cache_dir()?.join("pypi/"),
    //             )
    //             .map(Arc::new)
    //         })?
    //         .clone())
    // }

    /// Returns the reqwest client used for http networking
    pub fn client(&self) -> &reqwest::Client {
        &self.client
    }

    /// Create an authenticated reqwest client for this project
    /// use authentication from `rattler_networking`
    pub fn authenticated_client(&self) -> &ClientWithMiddleware {
        &self.authenticated_client
    }

    /// Return a combination of static environment variables generated from the project and the environment
    /// and from running activation script
    pub async fn get_env_variables(
        &self,
        environment: &Environment<'_>,
    ) -> miette::Result<&HashMap<String, String>> {
        let cell = self.env_vars.get(environment.name()).ok_or_else(|| {
            miette::miette!(
                "{} environment should be already created during project creation",
                environment.name()
            )
        })?;

        cell.get_or_try_init::<miette::Report>(async {
            let activation_env = run_activation(environment).await?;

            let environment_variables = get_environment_variables(environment);

            let all_variables: HashMap<String, String> = activation_env
                .into_iter()
                .chain(environment_variables.into_iter())
                .collect();
            Ok(all_variables)
        })
        .await
    }
}

/// Iterates over the current directory and all its parent directories and returns the first
/// directory path that contains the [`consts::PROJECT_MANIFEST`].
pub fn find_project_root() -> Option<PathBuf> {
    let current_dir = env::current_dir().ok()?;
    std::iter::successors(Some(current_dir.as_path()), |prev| prev.parent())
        .find(|dir| dir.join(consts::PROJECT_MANIFEST).is_file())
        .map(Path::to_path_buf)
}

#[cfg(test)]
mod tests {
    use super::*;
    use crate::project::manifest::FeatureName;
    use insta::{assert_debug_snapshot, assert_display_snapshot};
    use itertools::Itertools;
    use rattler_virtual_packages::{LibC, VirtualPackage};
    use std::str::FromStr;

    const PROJECT_BOILERPLATE: &str = r#"
        [project]
        name = "foo"
        version = "0.1.0"
        channels = []
        platforms = ["linux-64", "win-64"]
        "#;

    #[test]
    fn test_system_requirements_edge_cases() {
        let file_contents = [
            r#"
        [system-requirements]
        libc = { version = "2.12" }
        "#,
            r#"
        [system-requirements]
        libc = "2.12"
        "#,
            r#"
        [system-requirements.libc]
        version = "2.12"
        "#,
            r#"
        [system-requirements.libc]
        version = "2.12"
        family = "glibc"
        "#,
        ];

        for file_content in file_contents {
            let file_content = format!("{PROJECT_BOILERPLATE}\n{file_content}");

            let manifest = Manifest::from_str(Path::new(""), &file_content).unwrap();
            let project = Project::from_manifest(manifest);
            let expected_result = vec![VirtualPackage::LibC(LibC {
                family: "glibc".to_string(),
                version: Version::from_str("2.12").unwrap(),
            })];

            let virtual_packages = project.system_requirements().virtual_packages();

            assert_eq!(virtual_packages, expected_result);
        }
    }

    fn format_dependencies(deps: Dependencies) -> String {
        deps.iter_specs()
            .map(|(name, spec)| format!("{} = \"{}\"", name.as_source(), spec))
            .join("\n")
    }

    #[test]
    fn test_dependency_sets() {
        let file_contents = r#"
        [dependencies]
        foo = "1.0"

        [host-dependencies]
        libc = "2.12"

        [build-dependencies]
        bar = "1.0"
        "#;

        let manifest = Manifest::from_str(
            Path::new(""),
            format!("{PROJECT_BOILERPLATE}\n{file_contents}").as_str(),
        )
        .unwrap();
        let project = Project::from_manifest(manifest);

        assert_display_snapshot!(format_dependencies(
            project.dependencies(None, Some(Platform::Linux64))
        ));
    }

    #[test]
    fn test_dependency_target_sets() {
        let file_contents = r#"
        [dependencies]
        foo = "1.0"

        [host-dependencies]
        libc = "2.12"

        [build-dependencies]
        bar = "1.0"

        [target.linux-64.build-dependencies]
        baz = "1.0"

        [target.linux-64.host-dependencies]
        banksy = "1.0"

        [target.linux-64.dependencies]
        wolflib = "1.0"
        "#;
        let manifest = Manifest::from_str(
            Path::new(""),
            format!("{PROJECT_BOILERPLATE}\n{file_contents}").as_str(),
        )
        .unwrap();
        let project = Project::from_manifest(manifest);

        assert_display_snapshot!(format_dependencies(
            project.dependencies(None, Some(Platform::Linux64))
        ));
    }

    #[test]
    fn test_activation_scripts() {
        fn fmt_activation_scripts(scripts: Vec<String>) -> String {
            scripts.iter().join("\n")
        }

        // Using known files in the project so the test succeed including the file check.
        let file_contents = r#"
            [target.linux-64.activation]
            scripts = ["Cargo.toml"]

            [target.win-64.activation]
            scripts = ["Cargo.lock"]

            [activation]
            scripts = ["pixi.toml", "pixi.lock"]
            "#;
        let manifest = Manifest::from_str(
            Path::new(""),
            format!("{PROJECT_BOILERPLATE}\n{file_contents}").as_str(),
        )
        .unwrap();
        let project = Project::from_manifest(manifest);

        assert_display_snapshot!(format!(
            "= Linux64\n{}\n\n= Win64\n{}\n\n= OsxArm64\n{}",
            fmt_activation_scripts(project.activation_scripts(Some(Platform::Linux64))),
            fmt_activation_scripts(project.activation_scripts(Some(Platform::Win64))),
            fmt_activation_scripts(project.activation_scripts(Some(Platform::OsxArm64)))
        ));
    }

    #[test]
    fn test_target_specific_tasks() {
        // Using known files in the project so the test succeed including the file check.
        let file_contents = r#"
            [tasks]
            test = "test multi"

            [target.win-64.tasks]
            test = "test win"

            [target.linux-64.tasks]
            test = "test linux"
            "#;
        let manifest = Manifest::from_str(
            Path::new(""),
            format!("{PROJECT_BOILERPLATE}\n{file_contents}").as_str(),
        )
        .unwrap();

        let project = Project::from_manifest(manifest);

        assert_debug_snapshot!(project
            .manifest
            .tasks(Some(Platform::Osx64), &FeatureName::Default)
            .unwrap());
        assert_debug_snapshot!(project
            .manifest
            .tasks(Some(Platform::Win64), &FeatureName::Default)
            .unwrap());
        assert_debug_snapshot!(project
            .manifest
            .tasks(Some(Platform::Linux64), &FeatureName::Default)
            .unwrap());
    }
}<|MERGE_RESOLUTION|>--- conflicted
+++ resolved
@@ -6,17 +6,11 @@
 mod solve_group;
 pub mod virtual_packages;
 
-<<<<<<< HEAD
+use async_once_cell::OnceCell as AsyncCell;
 use distribution_types::IndexLocations;
 use indexmap::{Equivalent, IndexMap, IndexSet};
 use miette::{IntoDiagnostic, NamedSource, WrapErr};
-=======
-use async_once_cell::OnceCell as AsyncCell;
-use indexmap::{Equivalent, IndexMap, IndexSet};
-use miette::{IntoDiagnostic, NamedSource, WrapErr};
-use once_cell::sync::OnceCell;
-
->>>>>>> aca13922
+
 use rattler_conda_types::{Channel, GenericVirtualPackage, Platform, Version};
 use rattler_networking::AuthenticationMiddleware;
 use reqwest::Client;
@@ -40,17 +34,11 @@
     consts::{self, PROJECT_MANIFEST},
     task::Task,
 };
-<<<<<<< HEAD
 use manifest::{EnvironmentName, Manifest, PyPiRequirement, SystemRequirements};
 
-use crate::task::TaskName;
-=======
->>>>>>> aca13922
 pub use dependencies::Dependencies;
 pub use environment::Environment;
-use manifest::{EnvironmentName, Manifest, PyPiRequirement, SystemRequirements};
 pub use solve_group::SolveGroup;
-use url::Url;
 
 use self::manifest::Environments;
 
@@ -215,19 +203,10 @@
 
         Ok(Self {
             root: root.to_owned(),
-<<<<<<< HEAD
             client,
             authenticated_client,
-            manifest: manifest?,
-=======
-            package_db: Default::default(),
-            client: Default::default(),
-            authenticated_client: reqwest_middleware::ClientBuilder::new(reqwest::Client::new())
-                .with_arc(Arc::new(AuthenticationMiddleware::default()))
-                .build(),
             manifest,
             env_vars,
->>>>>>> aca13922
         })
     }
 
