--- conflicted
+++ resolved
@@ -18,13 +18,11 @@
 
 use rattler_repodata_gateway::Gateway;
 use rattler_virtual_packages::VirtualPackage;
-<<<<<<< HEAD
+
 #[cfg(not(windows))]
 use std::os::unix::fs::symlink;
 
-=======
 use std::sync::OnceLock;
->>>>>>> 1ec1b90a
 use std::{
     collections::{HashMap, HashSet},
     env,
