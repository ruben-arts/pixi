--- conflicted
+++ resolved
@@ -5,13 +5,8 @@
     PyPiRequirement, SpecType,
 };
 use crate::{task::Task, Project};
-<<<<<<< HEAD
-use indexmap::IndexSet;
-use itertools::Itertools;
-=======
 use indexmap::{IndexMap, IndexSet};
-use itertools::Either;
->>>>>>> 4efb4804
+use itertools::{Either, Itertools};
 use rattler_conda_types::{Channel, Platform};
 use std::{
     borrow::Cow,
