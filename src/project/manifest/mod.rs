--- conflicted
+++ resolved
@@ -4,11 +4,7 @@
 mod error;
 mod feature;
 mod metadata;
-<<<<<<< HEAD
 pub mod python;
-=======
-pub(crate) mod python;
->>>>>>> 4f0f28fb
 mod system_requirements;
 mod target;
 mod validation;
