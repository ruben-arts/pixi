--- conflicted
+++ resolved
@@ -377,11 +377,7 @@
 }
 
 impl LockFileJsonDiff {
-<<<<<<< HEAD
-    pub fn new(project: &Workspace, value: LockFileDiff) -> Self {
-=======
-    pub fn new(project: Option<&Project>, value: LockFileDiff) -> Self {
->>>>>>> 3f261369
+    pub fn new(project: Option<&Workspace>, value: LockFileDiff) -> Self {
         let mut environment = IndexMap::new();
 
         for (environment_name, environment_diff) in value.environment {
