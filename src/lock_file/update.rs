--- conflicted
+++ resolved
@@ -8,10 +8,6 @@
     time::{Duration, Instant},
 };
 
-use crate::{
-    lock_file::CondaPrefixUpdater,
-    project::{get_activated_environment_variables, EnvironmentVars},
-};
 use barrier_cell::BarrierCell;
 use fancy_display::FancyDisplay;
 use futures::{stream::FuturesUnordered, FutureExt, StreamExt, TryFutureExt, TryStreamExt};
@@ -57,20 +53,16 @@
         self,
         records_by_name::HasNameVersion,
         reporter::{CondaMetadataProgress, GatewayProgressReporter, SolveProgressBar},
-        PypiRecord,
+        CondaPrefixUpdater, PypiRecord,
     },
     prefix::Prefix,
     repodata::Repodata,
     workspace::{
+        get_activated_environment_variables,
         grouped_environment::{GroupedEnvironment, GroupedEnvironmentName},
-        Environment, HasWorkspaceRef,
+        Environment, EnvironmentVars, HasWorkspaceRef,
     },
-<<<<<<< HEAD
-    Workspace,
-=======
-    repodata::Repodata,
-    CondaPrefixUpdated, Project,
->>>>>>> a9f49277
+    CondaPrefixUpdated, Workspace,
 };
 
 impl Workspace {
@@ -297,22 +289,8 @@
         };
 
         // TODO: This can be really slow (~200ms for pixi on @ruben-arts machine).
-<<<<<<< HEAD
-        let env_variables = self
-            .workspace
-            // Not providing a lock-file as the cache will be invalidated directly anyway,
-            // by it changing the lockfile with pypi records.
-            .get_activated_environment_variables(
-                environment,
-                CurrentEnvVarBehavior::Exclude,
-                None,
-                false,
-                false,
-            )
-            .await?;
-=======
         let env_variables = get_activated_environment_variables(
-            self.project.env_vars(),
+            self.workspace.env_vars(),
             environment,
             CurrentEnvVarBehavior::Exclude,
             None,
@@ -320,7 +298,6 @@
             false,
         )
         .await?;
->>>>>>> a9f49277
 
         let non_isolated_packages = environment.pypi_options().no_build_isolation;
         let no_build = environment
@@ -1183,74 +1160,6 @@
             }
         }
 
-<<<<<<< HEAD
-        // Spawn tasks to instantiate prefixes that we need to be able to solve Pypi
-        // packages.
-        //
-        // Solving Pypi packages requires a python interpreter to be present in the
-        // prefix, therefore we first need to make sure we have conda packages
-        // available, then we can instantiate the prefix with at least the required
-        // conda packages (including a python interpreter) and then we can solve the
-        // Pypi packages using the installed interpreter.
-        //
-        // We only need to instantiate the prefix for the current platform.
-        for (environment, platforms) in self.outdated_envs.pypi.iter() {
-            // Only instantiate a prefix if any of the platforms actually contain pypi
-            // dependencies. If there are no pypi-dependencies than solving is also
-            // not required and thus a prefix is also not required.
-            if !platforms
-                .iter()
-                .any(|p| !environment.pypi_dependencies(Some(*p)).is_empty())
-            {
-                continue;
-            }
-
-            // If we are not allowed to install, we can't instantiate a prefix.
-            if self.no_install {
-                miette::bail!("Cannot update pypi dependencies without first installing a conda prefix that includes python.");
-            }
-
-            // Check if the group is already being instantiated
-            let group = GroupedEnvironment::from(environment.clone());
-            if self.instantiated_conda_prefixes.contains_key(&group) {
-                continue;
-            }
-
-            // Construct a future that will resolve when we have the repodata available for
-            // the current platform for this group.
-            let records_future = self
-                .get_latest_group_repodata_records(&group, environment.best_platform())
-                .ok_or_else(|| make_unsupported_pypi_platform_error(environment))?;
-
-            // Spawn a task to instantiate the environment
-            let environment_name = environment.name().clone();
-            let pypi_env_task = spawn_create_prefix_task(
-                group.clone(),
-                self.package_cache.clone(),
-                records_future,
-                self.io_concurrency_limit.clone(),
-                self.build_context.clone(),
-            )
-            .map_err(move |e| {
-                e.context(format!(
-                    "failed to instantiate a prefix for '{}'",
-                    environment_name
-                ))
-            })
-            .boxed_local();
-
-            pending_futures.push(pypi_env_task);
-            let previous_cell = self
-                .instantiated_conda_prefixes
-                .insert(group, Arc::new(BarrierCell::new()));
-            assert!(
-                previous_cell.is_none(),
-                "cannot update the same group twice"
-            )
-        }
-
-=======
->>>>>>> a9f49277
         // Spawn tasks to update the pypi packages.
         let mut uv_context = None;
         for (environment, platform) in self
@@ -1282,9 +1191,7 @@
             // Construct a future that will resolve when we have the repodata available
             let repodata_future = self
                 .get_latest_group_repodata_records(&group, environment.best_platform())
-                .ok_or_else(|| {
-                    make_unsupported_pypi_platform_error(environment, current_platform)
-                })?;
+                .ok_or_else(|| make_unsupported_pypi_platform_error(environment))?;
 
             // Creates an object to initiate an update at a later point
             let conda_prefix_updater = CondaPrefixUpdater::new(
@@ -2143,11 +2050,7 @@
 
     let environment_name = grouped_environment.name().clone();
 
-<<<<<<< HEAD
-    let pypi_name_mapping_location = environment.workspace().pypi_name_mapping_source()?;
-=======
-    let pypi_name_mapping_location = grouped_environment.project().pypi_name_mapping_source()?;
->>>>>>> a9f49277
+    let pypi_name_mapping_location = grouped_environment.workspace().pypi_name_mapping_source()?;
 
     let mut pixi_records = repodata_records.records.clone();
     let locked_pypi_records = locked_pypi_packages.records.clone();
@@ -2227,92 +2130,6 @@
         platform,
         pypi_packages,
         duration,
-<<<<<<< HEAD
-    ))
-}
-
-/// Updates the prefix for the given environment.
-///
-/// This function will wait until the conda records for the prefix are
-/// available.
-async fn spawn_create_prefix_task(
-    group: GroupedEnvironment<'_>,
-    package_cache: PackageCache,
-    pixi_records: impl Future<Output = Arc<PixiRecordsByName>>,
-    io_concurrency_limit: IoConcurrencyLimit,
-    build_context: BuildContext,
-) -> miette::Result<TaskResult> {
-    let group_name = group.name().clone();
-    let prefix = group.prefix();
-    let client = group.workspace().authenticated_client().clone();
-    let channels = group
-        .channel_urls(&group.workspace().channel_config())
-        .into_diagnostic()?;
-
-    // Spawn a task to determine the currently installed packages.
-    let installed_packages_future = tokio::spawn({
-        let prefix = prefix.clone();
-        async move { prefix.find_installed_packages() }
-    })
-    .unwrap_or_else(|e| match e.try_into_panic() {
-        Ok(panic) => std::panic::resume_unwind(panic),
-        Err(_err) => Err(miette::miette!("the operation was cancelled")),
-    });
-
-    // Wait until the conda records are available and until the installed packages
-    // for this prefix are available.
-    let (pixi_records, installed_packages) =
-        tokio::try_join!(pixi_records.map(Ok), installed_packages_future)?;
-
-    let build_virtual_packages = group.virtual_packages(Platform::current());
-
-    // Spawn a background task to update the prefix
-    let (python_status, duration) = tokio::spawn({
-        let prefix = prefix.clone();
-        let group_name = group_name.clone();
-        async move {
-            let start = Instant::now();
-            let has_existing_packages = !installed_packages.is_empty();
-            let python_status = environment::update_prefix_conda(
-                &prefix,
-                package_cache,
-                client,
-                installed_packages,
-                pixi_records.records.clone(),
-                build_virtual_packages,
-                channels,
-                Platform::current(),
-                &format!(
-                    "{} python environment to solve pypi packages for '{}'",
-                    if has_existing_packages {
-                        "updating"
-                    } else {
-                        "creating"
-                    },
-                    group_name.fancy_display()
-                ),
-                "  ",
-                io_concurrency_limit.into(),
-                build_context,
-            )
-            .await?;
-            let end = Instant::now();
-            Ok((python_status, end - start))
-        }
-    })
-    .await
-    .unwrap_or_else(|e| match e.try_into_panic() {
-        Ok(panic) => std::panic::resume_unwind(panic),
-        Err(_err) => Err(miette::miette!("the operation was cancelled")),
-    })?;
-
-    Ok(TaskResult::CondaPrefixUpdated(
-        group_name,
-        prefix,
-        Box::new(python_status),
-        duration,
-=======
         prefix_task_result,
->>>>>>> a9f49277
     ))
 }