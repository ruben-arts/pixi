pub mod activation;
pub mod cli;
pub(crate) mod conda_pypi_clobber;
mod environment;
mod install_pypi;
mod install_wheel;
mod lock_file;
mod prefix;
mod project;
mod prompt;
pub mod task;
pub mod utils;

mod uv_reporter;

<<<<<<< HEAD
pub mod pypi_mapping;
=======
>>>>>>> b5cc7711
mod repodata;

pub use lock_file::load_lock_file;
pub use lock_file::UpdateLockFileOptions;
pub use project::{DependencyType, Project};<|MERGE_RESOLUTION|>--- conflicted
+++ resolved
@@ -13,10 +13,6 @@
 
 mod uv_reporter;
 
-<<<<<<< HEAD
-pub mod pypi_mapping;
-=======
->>>>>>> b5cc7711
 mod repodata;
 
 pub use lock_file::load_lock_file;
