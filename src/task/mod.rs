--- conflicted
+++ resolved
@@ -17,356 +17,4 @@
     AmbiguousTask, FindTaskError, FindTaskSource, SearchEnvironments, TaskAndEnvironment,
     TaskDisambiguation,
 };
-<<<<<<< HEAD
-pub use task_graph::{TaskGraph, TaskGraphError, TaskId, TaskNode};
-
-/// Represents a task name
-#[derive(Debug, Clone, Deserialize, Serialize, Eq, PartialEq, Hash, Ord, PartialOrd)]
-pub struct TaskName(String);
-
-impl TaskName {
-    pub fn as_str(&self) -> &str {
-        self.0.as_str()
-    }
-    /// Returns a styled version of the task name for display in the console.
-    pub fn fancy_display(&self) -> console::StyledObject<&str> {
-        console::style(self.as_str()).blue()
-    }
-}
-impl From<&str> for TaskName {
-    fn from(name: &str) -> Self {
-        TaskName(name.to_string())
-    }
-}
-impl From<String> for TaskName {
-    fn from(name: String) -> Self {
-        TaskName(name)
-    }
-}
-impl From<TaskName> for String {
-    fn from(task_name: TaskName) -> Self {
-        task_name.0 // Assuming TaskName is a tuple struct with the first element as String
-    }
-}
-
-/// Represents different types of scripts
-#[derive(Debug, Clone, Deserialize, PartialEq)]
-#[serde(untagged)]
-pub enum Task {
-    Plain(String),
-    Execute(Execute),
-    Alias(Alias),
-    // We want a way for the deserializer to except a custom task, as they are meant for tasks
-    // given in the command line.
-    #[serde(skip)]
-    Custom(Custom),
-}
-
-impl Task {
-    /// Returns the names of the task that this task depends on
-    pub fn depends_on(&self) -> &[TaskName] {
-        match self {
-            Task::Plain(_) | Task::Custom(_) => &[],
-            Task::Execute(cmd) => &cmd.depends_on,
-            Task::Alias(cmd) => &cmd.depends_on,
-        }
-    }
-
-    /// If this task is a plain task, returns the task string
-    pub fn as_plain(&self) -> Option<&String> {
-        match self {
-            Task::Plain(str) => Some(str),
-            _ => None,
-        }
-    }
-
-    /// If this command is an execute command, returns the `Execute` task.
-    pub fn as_execute(&self) -> Option<&Execute> {
-        match self {
-            Task::Execute(execute) => Some(execute),
-            _ => None,
-        }
-    }
-
-    /// If this command is an alias, returns the `Alias` task.
-    pub fn as_alias(&self) -> Option<&Alias> {
-        match self {
-            Task::Alias(alias) => Some(alias),
-            _ => None,
-        }
-    }
-
-    /// Returns true if this task is directly executable
-    pub fn is_executable(&self) -> bool {
-        match self {
-            Task::Plain(_) | Task::Custom(_) | Task::Execute(_) => true,
-            Task::Alias(_) => false,
-        }
-    }
-
-    /// Returns the command to execute.
-    pub fn as_command(&self) -> Option<CmdArgs> {
-        match self {
-            Task::Plain(str) => Some(CmdArgs::Single(str.clone())),
-            Task::Custom(custom) => Some(custom.cmd.clone()),
-            Task::Execute(exe) => Some(exe.cmd.clone()),
-            Task::Alias(_) => None,
-        }
-    }
-
-    /// Returns the command to execute as a single string.
-    pub fn as_single_command(&self) -> Option<Cow<str>> {
-        match self {
-            Task::Plain(str) => Some(Cow::Borrowed(str)),
-            Task::Custom(custom) => Some(custom.cmd.as_single()),
-            Task::Execute(exe) => Some(exe.cmd.as_single()),
-            Task::Alias(_) => None,
-        }
-    }
-
-    /// Returns the environment variables for the task to run in.
-    pub fn env(&self) -> Option<&IndexMap<String, String>> {
-        match self {
-            Task::Plain(_) => None,
-            Task::Custom(_) => None,
-            Task::Execute(exe) => exe.env.as_ref(),
-            Task::Alias(_) => None,
-        }
-    }
-
-    /// Returns the working directory for the task to run in.
-    pub fn working_directory(&self) -> Option<&Path> {
-        match self {
-            Task::Plain(_) => None,
-            Task::Custom(custom) => custom.cwd.as_deref(),
-            Task::Execute(exe) => exe.cwd.as_deref(),
-            Task::Alias(_) => None,
-        }
-    }
-
-    /// Returns the description of the task.
-    pub fn description(&self) -> Option<&str> {
-        match self {
-            Task::Plain(_) => None,
-            Task::Custom(_) => None,
-            Task::Execute(exe) => exe.description.as_deref(),
-            Task::Alias(_) => None,
-        }
-    }
-
-    /// True if this task is a custom task instead of something defined in a project.
-    pub fn is_custom(&self) -> bool {
-        matches!(self, Task::Custom(_))
-    }
-
-    /// True if this task is meant to run in a clean environment, stripped of all non required variables.
-    pub fn clean_env(&self) -> bool {
-        match self {
-            Task::Plain(_) => false,
-            Task::Custom(_) => false,
-            Task::Execute(execute) => execute.clean_env,
-            Task::Alias(_) => false,
-        }
-    }
-}
-
-/// A command script executes a single command from the environment
-#[serde_as]
-#[derive(Debug, Clone, Deserialize, PartialEq)]
-#[serde(deny_unknown_fields, rename_all = "kebab-case")]
-pub struct Execute {
-    /// A list of arguments, the first argument denotes the command to run. When deserializing both
-    /// an array of strings and a single string are supported.
-    pub cmd: CmdArgs,
-
-    /// A list of glob patterns that should be watched for changes before this command is run
-    pub inputs: Option<Vec<String>>,
-
-    /// A list of glob patterns that are generated by this command
-    pub outputs: Option<Vec<String>>,
-
-    /// A list of commands that should be run before this one
-    // BREAK: Make the remove the alias and force kebab-case
-    #[serde(default, alias = "depends_on")]
-    #[serde_as(deserialize_as = "OneOrMany<_, PreferMany>")]
-    pub depends_on: Vec<TaskName>,
-
-    /// The working directory for the command relative to the root of the project.
-    pub cwd: Option<PathBuf>,
-
-    /// A list of environment variables to set before running the command
-    pub env: Option<IndexMap<String, String>>,
-
-    /// A description of the task
-    pub description: Option<String>,
-
-    /// Isolate the task from the running machine
-    #[serde(default)]
-    pub clean_env: bool,
-}
-
-impl From<Execute> for Task {
-    fn from(value: Execute) -> Self {
-        Task::Execute(value)
-    }
-}
-
-/// A custom command script executes a single command in the environment
-#[derive(Debug, Clone, PartialEq)]
-pub struct Custom {
-    /// A list of arguments, the first argument denotes the command to run. When deserializing both
-    /// an array of strings and a single string are supported.
-    pub cmd: CmdArgs,
-
-    /// The working directory for the command relative to the root of the project.
-    pub cwd: Option<PathBuf>,
-}
-
-impl From<Custom> for Task {
-    fn from(value: Custom) -> Self {
-        Task::Custom(value)
-    }
-}
-
-#[derive(Debug, Clone, Deserialize, PartialEq)]
-#[serde(untagged)]
-pub enum CmdArgs {
-    Single(String),
-    Multiple(Vec<String>),
-}
-
-impl From<Vec<String>> for CmdArgs {
-    fn from(value: Vec<String>) -> Self {
-        CmdArgs::Multiple(value)
-    }
-}
-
-impl From<String> for CmdArgs {
-    fn from(value: String) -> Self {
-        CmdArgs::Single(value)
-    }
-}
-
-impl CmdArgs {
-    /// Returns a single string representation of the command arguments.
-    pub fn as_single(&self) -> Cow<str> {
-        match self {
-            CmdArgs::Single(cmd) => Cow::Borrowed(cmd),
-            CmdArgs::Multiple(args) => Cow::Owned(args.iter().map(|arg| quote(arg)).join(" ")),
-        }
-    }
-
-    /// Returns a single string representation of the command arguments.
-    pub fn into_single(self) -> String {
-        match self {
-            CmdArgs::Single(cmd) => cmd,
-            CmdArgs::Multiple(args) => args.iter().map(|arg| quote(arg)).join(" "),
-        }
-    }
-}
-
-#[derive(Debug, Clone, Deserialize, PartialEq)]
-#[serde(deny_unknown_fields)]
-#[serde_as]
-pub struct Alias {
-    /// A list of commands that should be run before this one
-    #[serde(alias = "depends-on")]
-    #[serde_as(deserialize_as = "OneOrMany<_, PreferMany>")]
-    pub depends_on: Vec<TaskName>,
-
-    /// A description of the task.
-    pub description: Option<String>,
-}
-
-impl Display for Task {
-    fn fmt(&self, f: &mut Formatter<'_>) -> std::fmt::Result {
-        match self {
-            Task::Plain(cmd) => {
-                write!(f, "{}", cmd)?;
-            }
-            Task::Execute(cmd) => match &cmd.cmd {
-                CmdArgs::Single(cmd) => write!(f, "{}", cmd)?,
-                CmdArgs::Multiple(mult) => write!(f, "{}", mult.join(" "))?,
-            },
-            _ => {}
-        };
-
-        let depends_on = self.depends_on();
-        if !depends_on.is_empty() {
-            if depends_on.len() == 1 {
-                write!(
-                    f,
-                    ", depends-on = '{}'",
-                    depends_on.iter().map(|t| t.fancy_display()).join(",")
-                )?;
-            } else {
-                write!(
-                    f,
-                    ", depends-on = [{}]",
-                    depends_on.iter().map(|t| t.fancy_display()).join(",")
-                )?;
-            }
-        }
-
-        let env = self.env();
-        if let Some(env) = env {
-            if !env.is_empty() {
-                write!(f, ", env = {:?}", env)?;
-            }
-        }
-        let description = self.description();
-        if let Some(description) = description {
-            write!(f, ", description = {:?}", description)?;
-        }
-
-        Ok(())
-    }
-}
-
-/// Quotes a string argument if it requires quotes to be able to be properly represented in our
-/// shell implementation.
-pub fn quote(in_str: &str) -> Cow<str> {
-    if in_str.is_empty() {
-        "\"\"".into()
-    } else if in_str
-        .bytes()
-        .any(|c| matches!(c as char, '\t' | '\r' | '\n' | ' ' | '[' | ']'))
-    {
-        let mut out: Vec<u8> = Vec::new();
-        out.push(b'"');
-        for c in in_str.bytes() {
-            match c as char {
-                '"' | '\\' => out.push(b'\\'),
-                _ => (),
-            }
-            out.push(c);
-        }
-        out.push(b'"');
-        unsafe { String::from_utf8_unchecked(out) }.into()
-    } else {
-        in_str.into()
-    }
-}
-
-#[cfg(test)]
-mod tests {
-    use super::quote;
-
-    #[test]
-    fn test_quote() {
-        assert_eq!(quote("foobar"), "foobar");
-        assert_eq!(quote("foo bar"), "\"foo bar\"");
-        assert_eq!(quote("\""), "\"");
-        assert_eq!(quote("foo \" bar"), "\"foo \\\" bar\"");
-        assert_eq!(quote(""), "\"\"");
-        assert_eq!(quote("$PATH"), "$PATH");
-        assert_eq!(
-            quote("PATH=\"$PATH;build/Debug\""),
-            "PATH=\"$PATH;build/Debug\""
-        );
-        assert_eq!(quote("name=[64,64]"), "\"name=[64,64]\"");
-    }
-}
-=======
-pub use task_graph::{TaskGraph, TaskGraphError, TaskId, TaskNode};
->>>>>>> c963a416
+pub use task_graph::{TaskGraph, TaskGraphError, TaskId, TaskNode};