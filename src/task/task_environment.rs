--- conflicted
+++ resolved
@@ -118,10 +118,9 @@
     ) -> Result<TaskAndEnvironment<'p>, FindTaskError> {
         // If no explicit environment was specified
         if matches!(source, FindTaskSource::CmdArgs) && self.explicit_environment.is_none() {
-<<<<<<< HEAD
             let default_env = self.project.default_environment();
             // If the default environment has the task
-            if let Ok(default_env_task) = default_env.task(name, self.platform) {
+            if let Ok(default_env_task) = default_env.task(&name, self.platform) {
                 // If no other environment has the task name but a different task, return the default environment
                 if !self
                     .project
@@ -130,7 +129,7 @@
                     // Filter out default environment
                     .filter(|env| !env.name().is_default())
                     .any(|env| {
-                        if let Ok(task) = env.task(name, self.platform) {
+                        if let Ok(task) = env.task(&name, self.platform) {
                             // If the task exists in the environment but it is not the reference to the same task, return true to make it ambiguous
                             !std::ptr::eq(task, default_env_task)
                         } else {
@@ -138,25 +137,6 @@
                             false
                         }
                     })
-=======
-            if let Some(task) = self
-                .project
-                .manifest
-                .default_feature()
-                .targets
-                .resolve(self.platform)
-                .find_map(|target| target.tasks.get(&name))
-            {
-                // None of the other environments can have this task. Otherwise, its still
-                // ambiguous.
-                if !self
-                    .project
-                    .environments()
-                    .into_iter()
-                    .flat_map(|env| env.features(false).collect_vec())
-                    .flat_map(|feature| feature.targets.resolve(self.platform))
-                    .any(|target| target.tasks.contains_key(&name))
->>>>>>> a9f1f612
                 {
                     return Ok((self.project.default_environment(), default_env_task));
                 }
@@ -233,7 +213,7 @@
         "#;
         let project = Project::from_str(Path::new(""), manifest_str).unwrap();
         let search = SearchEnvironments::from_opt_env(&project, None, None);
-        let result = search.find_task("test", FindTaskSource::CmdArgs);
+        let result = search.find_task("test".into(), FindTaskSource::CmdArgs);
         assert!(result.is_ok());
         assert!(result.unwrap().0.name().is_default());
     }
@@ -257,7 +237,7 @@
         "#;
         let project = Project::from_str(Path::new(""), manifest_str).unwrap();
         let search = SearchEnvironments::from_opt_env(&project, None, None);
-        let result = search.find_task("test", FindTaskSource::CmdArgs);
+        let result = search.find_task("test".into(), FindTaskSource::CmdArgs);
         assert!(matches!(result, Err(FindTaskError::AmbiguousTask(_))));
     }
 
@@ -283,13 +263,13 @@
         "#;
         let project = Project::from_str(Path::new(""), manifest_str).unwrap();
         let search = SearchEnvironments::from_opt_env(&project, None, None);
-        let result = search.find_task("test", FindTaskSource::CmdArgs);
+        let result = search.find_task("test".into(), FindTaskSource::CmdArgs);
         assert!(matches!(result, Err(FindTaskError::AmbiguousTask(_))));
 
         // With explicit environment
         let search =
             SearchEnvironments::from_opt_env(&project, Some(project.default_environment()), None);
-        let result = search.find_task("test", FindTaskSource::CmdArgs);
+        let result = search.find_task("test".into(), FindTaskSource::CmdArgs);
         assert!(result.unwrap().0.name().is_default());
     }
 
@@ -315,7 +295,7 @@
         "#;
         let project = Project::from_str(Path::new(""), manifest_str).unwrap();
         let search = SearchEnvironments::from_opt_env(&project, None, None);
-        let result = search.find_task("test", FindTaskSource::CmdArgs);
+        let result = search.find_task("test".into(), FindTaskSource::CmdArgs);
         assert!(result.unwrap().0.name().is_default());
 
         // With explicit environment
@@ -324,7 +304,7 @@
             Some(project.environment("prod").unwrap()),
             None,
         );
-        let result = search.find_task("test", FindTaskSource::CmdArgs);
+        let result = search.find_task("test".into(), FindTaskSource::CmdArgs);
         assert!(matches!(result, Err(FindTaskError::MissingTask(_))));
     }
 
@@ -347,7 +327,7 @@
         "#;
         let project = Project::from_str(Path::new(""), manifest_str).unwrap();
         let search = SearchEnvironments::from_opt_env(&project, None, None);
-        let result = search.find_task("bla", FindTaskSource::CmdArgs);
+        let result = search.find_task("bla".into(), FindTaskSource::CmdArgs);
         // Ambiguous task because it is the same name and code but it is defined in different environments
         assert!(matches!(result, Err(FindTaskError::AmbiguousTask(_))));
     }
