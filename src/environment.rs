--- conflicted
+++ resolved
@@ -1,13 +1,3 @@
-<<<<<<< HEAD
-use crate::{
-    build::{BuildReporter, SourceCheckoutReporter},
-    install_pypi,
-    lock_file::{UpdateLockFileOptions, UpdateMode, UvResolutionContext},
-    prefix::Prefix,
-    rlimit::try_increase_rlimit_to_sensible,
-    workspace::{grouped_environment::GroupedEnvironment, Environment},
-    Workspace,
-=======
 use std::{
     collections::HashMap,
     hash::{Hash, Hasher},
@@ -15,7 +5,6 @@
     path::{Path, PathBuf},
     sync::{Arc, LazyLock},
     time::Duration,
->>>>>>> 3f261369
 };
 
 use dialoguer::theme::ColorfulTheme;
@@ -46,12 +35,6 @@
 use tokio::sync::Semaphore;
 use uv_configuration::RAYON_INITIALIZE;
 use uv_distribution_types::{InstalledDist, Name};
-<<<<<<< HEAD
-
-use crate::lock_file::LockFileDerivedData;
-use crate::workspace::HasWorkspaceRef;
-=======
->>>>>>> 3f261369
 use xxhash_rust::xxh3::Xxh3;
 
 use crate::{
@@ -59,9 +42,9 @@
     install_pypi,
     lock_file::{LockFileDerivedData, UpdateLockFileOptions, UpdateMode, UvResolutionContext},
     prefix::Prefix,
-    project::{grouped_environment::GroupedEnvironment, Environment, HasProjectRef},
     rlimit::try_increase_rlimit_to_sensible,
-    Project,
+    workspace::{grouped_environment::GroupedEnvironment, Environment, HasWorkspaceRef},
+    Workspace,
 };
 
 /// Verify the location of the prefix folder is not changed so the applied
@@ -346,14 +329,8 @@
     Ok(())
 }
 
-<<<<<<< HEAD
-/// Extract filtered requirements from the project based on a filter.
-/// The filter allows specifying which subset of requirements to extract.
-pub fn extract_requirements_from_project(project: &Workspace) -> Vec<PixiSpec> {
-=======
 /// Extract [`GitSpec`] requirements from the project dependencies.
-pub fn extract_git_requirements_from_project(project: &Project) -> Vec<GitSpec> {
->>>>>>> 3f261369
+pub fn extract_git_requirements_from_project(project: &Workspace) -> Vec<GitSpec> {
     let mut requirements = Vec::new();
 
     for env in project.environments() {
@@ -389,18 +366,11 @@
     }
 }
 
-<<<<<<< HEAD
-/// Extract any credentials that are defined on the project dependencies themselves.
-/// While we don't store plaintext credentials in the `pixi.lock`, we do respect credentials that are defined
-/// in the `pixi.toml` or `pyproject.toml`.
-pub async fn store_credentials_from_project(project: &Workspace) -> miette::Result<()> {
-=======
 /// Extract any credentials that are defined on the project dependencies
 /// themselves. While we don't store plaintext credentials in the `pixi.lock`,
 /// we do respect credentials that are defined in the `pixi.toml` or
 /// `pyproject.toml`.
-pub async fn store_credentials_from_project(project: &Project) -> miette::Result<()> {
->>>>>>> 3f261369
+pub async fn store_credentials_from_project(project: &Workspace) -> miette::Result<()> {
     for env in project.environments() {
         let env_platforms = env.platforms();
         for platform in env_platforms {
