--- conflicted
+++ resolved
@@ -10,7 +10,6 @@
 
 ## Key Differences at a Glance
 
-<<<<<<< HEAD
 | Task                        | Conda/Mamba                                       | Pixi                                                                      |
 |-----------------------------|---------------------------------------------------|---------------------------------------------------------------------------|
 | Installation                | Requires an installer                             | Download and add to path (See [installation](../index.md))                |
@@ -20,17 +19,7 @@
 | Running a Task              | `conda run -n myenv python my_program.py`         | `pixi run python my_program.py` (See [run](../reference/cli/pixi/run.md)) |
 | Installing a Package        | `conda install numpy`                             | `pixi add numpy`                                                          |
 | Uninstalling a Package      | `conda remove numpy`                              | `pixi remove numpy`                                                       |
-=======
-| Task                        | Conda/Mamba                                       | Pixi                                                                 |
-|-----------------------------|---------------------------------------------------|----------------------------------------------------------------------|
-| Installation                | Requires an installer                             | Download and add to path (See [installation](../index.md))           |
-| Creating an Environment     | `conda create -n myenv -c conda-forge python=3.8` | `pixi init myenv` followed by `pixi add python=3.8`                  |
-| Activating an Environment   | `conda activate myenv`                            | `pixi shell` within the workspace directory                            |
-| Deactivating an Environment | `conda deactivate`                                | `exit` from the `pixi shell`                                         |
-| Running a Task              | `conda run -n myenv python my_program.py`         | `pixi run python my_program.py` (See [run](../reference/cli.md#run)) |
-| Installing a Package        | `conda install numpy`                             | `pixi add numpy`                                                     |
-| Uninstalling a Package      | `conda remove numpy`                              | `pixi remove numpy`                                                  |
->>>>>>> 9cd9ea9d
+
 
 !!! warn "No `base` environment"
     Conda has a base environment, which is the default environment when you start a new shell.
@@ -76,11 +65,7 @@
 
 
 ## Automated switching
-<<<<<<< HEAD
-With `pixi` you can import `environment.yml` files into a pixi project. (See [import](../reference/cli/pixi/init.md))
-=======
-With `pixi` you can import `environment.yml` files into a pixi workspace. (See [import](../reference/cli.md#init))
->>>>>>> 9cd9ea9d
+With `pixi` you can import `environment.yml` files into a pixi workspace. (See [import](../reference/cli/pixi/init.md))
 ```shell
 pixi init --import environment.yml
 ```
