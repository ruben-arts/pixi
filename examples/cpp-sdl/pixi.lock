--- conflicted
+++ resolved
@@ -8,27 +8,16 @@
       - conda: https://conda.anaconda.org/conda-forge/linux-64/_libgcc_mutex-0.1-conda_forge.tar.bz2
       - conda: https://conda.anaconda.org/conda-forge/linux-64/_openmp_mutex-4.5-2_gnu.tar.bz2
       - conda: https://conda.anaconda.org/conda-forge/linux-64/attr-2.5.1-h166bdaf_1.tar.bz2
-      - conda: https://conda.anaconda.org/conda-forge/linux-64/binutils-2.40-h4852527_1.conda
-      - conda: https://conda.anaconda.org/conda-forge/linux-64/binutils_impl_linux-64-2.40-ha1999f0_1.conda
+      - conda: https://conda.anaconda.org/conda-forge/linux-64/binutils-2.40-h4852527_2.conda
+      - conda: https://conda.anaconda.org/conda-forge/linux-64/binutils_impl_linux-64-2.40-ha1999f0_2.conda
       - conda: https://conda.anaconda.org/conda-forge/linux-64/binutils_linux-64-2.40-hdade7a5_3.conda
       - conda: https://conda.anaconda.org/conda-forge/linux-64/bzip2-1.0.8-hd590300_5.conda
       - conda: https://conda.anaconda.org/conda-forge/linux-64/c-ares-1.28.1-hd590300_0.conda
       - conda: https://conda.anaconda.org/conda-forge/linux-64/c-compiler-1.5.2-h0b41bf4_0.conda
-      - conda: https://conda.anaconda.org/conda-forge/linux-64/ca-certificates-2024.2.2-hbcca054_0.conda
+      - conda: https://conda.anaconda.org/conda-forge/linux-64/ca-certificates-2024.6.2-hbcca054_0.conda
       - conda: https://conda.anaconda.org/conda-forge/linux-64/cmake-3.26.4-hcfe8598_0.conda
       - conda: https://conda.anaconda.org/conda-forge/linux-64/cxx-compiler-1.5.2-hf52228f_0.conda
       - conda: https://conda.anaconda.org/conda-forge/linux-64/dbus-1.13.6-h5008d03_3.tar.bz2
-<<<<<<< HEAD
-      - conda: https://conda.anaconda.org/conda-forge/linux-64/expat-2.5.0-hcb278e6_1.conda
-      - conda: https://conda.anaconda.org/conda-forge/linux-64/gcc-11.4.0-h7baecda_2.conda
-      - conda: https://conda.anaconda.org/conda-forge/linux-64/gcc_impl_linux-64-11.4.0-h7aa1c59_4.conda
-      - conda: https://conda.anaconda.org/conda-forge/linux-64/gcc_linux-64-11.4.0-hfd045f2_2.conda
-      - conda: https://conda.anaconda.org/conda-forge/linux-64/gettext-0.21.1-h27087fc_0.tar.bz2
-      - conda: https://conda.anaconda.org/conda-forge/linux-64/gxx-11.4.0-h7baecda_2.conda
-      - conda: https://conda.anaconda.org/conda-forge/linux-64/gxx_impl_linux-64-11.4.0-h7aa1c59_4.conda
-      - conda: https://conda.anaconda.org/conda-forge/linux-64/gxx_linux-64-11.4.0-hfc1ae95_2.conda
-      - conda: https://conda.anaconda.org/conda-forge/noarch/kernel-headers_linux-64-2.6.32-he073ed8_16.conda
-=======
       - conda: https://conda.anaconda.org/conda-forge/linux-64/expat-2.6.2-h59595ed_0.conda
       - conda: https://conda.anaconda.org/conda-forge/linux-64/gcc-11.4.0-h602e360_7.conda
       - conda: https://conda.anaconda.org/conda-forge/linux-64/gcc_impl_linux-64-11.4.0-h00c12a0_7.conda
@@ -39,11 +28,10 @@
       - conda: https://conda.anaconda.org/conda-forge/linux-64/gxx_impl_linux-64-11.4.0-h634f3ee_7.conda
       - conda: https://conda.anaconda.org/conda-forge/linux-64/gxx_linux-64-11.4.0-h2730b16_3.conda
       - conda: https://conda.anaconda.org/conda-forge/noarch/kernel-headers_linux-64-2.6.32-he073ed8_17.conda
->>>>>>> 3501f01b
       - conda: https://conda.anaconda.org/conda-forge/linux-64/keyutils-1.6.1-h166bdaf_0.tar.bz2
       - conda: https://conda.anaconda.org/conda-forge/linux-64/krb5-1.21.2-h659d440_0.conda
       - conda: https://conda.anaconda.org/conda-forge/linux-64/lame-3.100-h166bdaf_1003.tar.bz2
-      - conda: https://conda.anaconda.org/conda-forge/linux-64/ld_impl_linux-64-2.40-hf3520f5_1.conda
+      - conda: https://conda.anaconda.org/conda-forge/linux-64/ld_impl_linux-64-2.40-hf3520f5_2.conda
       - conda: https://conda.anaconda.org/conda-forge/linux-64/libasprintf-0.22.5-h661eb56_2.conda
       - conda: https://conda.anaconda.org/conda-forge/linux-64/libasprintf-devel-0.22.5-h661eb56_2.conda
       - conda: https://conda.anaconda.org/conda-forge/linux-64/libcap-2.69-h0f662aa_0.conda
@@ -53,13 +41,8 @@
       - conda: https://conda.anaconda.org/conda-forge/linux-64/libexpat-2.6.2-h59595ed_0.conda
       - conda: https://conda.anaconda.org/conda-forge/linux-64/libffi-3.4.2-h7f98852_5.tar.bz2
       - conda: https://conda.anaconda.org/conda-forge/linux-64/libflac-1.4.3-h59595ed_0.conda
-<<<<<<< HEAD
-      - conda: https://conda.anaconda.org/conda-forge/noarch/libgcc-devel_linux-64-11.4.0-h922705a_104.conda
-      - conda: https://conda.anaconda.org/conda-forge/linux-64/libgcc-ng-13.2.0-h807b86a_4.conda
-=======
       - conda: https://conda.anaconda.org/conda-forge/noarch/libgcc-devel_linux-64-11.4.0-h515aa5d_107.conda
       - conda: https://conda.anaconda.org/conda-forge/linux-64/libgcc-ng-13.2.0-h77fa898_7.conda
->>>>>>> 3501f01b
       - conda: https://conda.anaconda.org/conda-forge/linux-64/libgcrypt-1.10.3-hd590300_0.conda
       - conda: https://conda.anaconda.org/conda-forge/linux-64/libgettextpo-0.22.5-h59595ed_2.conda
       - conda: https://conda.anaconda.org/conda-forge/linux-64/libgettextpo-devel-0.22.5-h59595ed_2.conda
@@ -73,41 +56,25 @@
       - conda: https://conda.anaconda.org/conda-forge/linux-64/libsanitizer-11.4.0-h5763a12_7.conda
       - conda: https://conda.anaconda.org/conda-forge/linux-64/libsndfile-1.2.2-hc60ed4a_1.conda
       - conda: https://conda.anaconda.org/conda-forge/linux-64/libssh2-1.11.0-h0841786_0.conda
-<<<<<<< HEAD
-      - conda: https://conda.anaconda.org/conda-forge/noarch/libstdcxx-devel_linux-64-11.4.0-h922705a_104.conda
-      - conda: https://conda.anaconda.org/conda-forge/linux-64/libstdcxx-ng-13.2.0-h7e041cc_4.conda
-      - conda: https://conda.anaconda.org/conda-forge/linux-64/libsystemd0-255-h3516f8a_0.conda
-      - conda: https://conda.anaconda.org/conda-forge/linux-64/libuv-1.46.0-hd590300_0.conda
-=======
       - conda: https://conda.anaconda.org/conda-forge/noarch/libstdcxx-devel_linux-64-11.4.0-h515aa5d_107.conda
       - conda: https://conda.anaconda.org/conda-forge/linux-64/libstdcxx-ng-13.2.0-hc0a3c3a_7.conda
       - conda: https://conda.anaconda.org/conda-forge/linux-64/libsystemd0-255-h3516f8a_1.conda
       - conda: https://conda.anaconda.org/conda-forge/linux-64/libuv-1.48.0-hd590300_0.conda
->>>>>>> 3501f01b
       - conda: https://conda.anaconda.org/conda-forge/linux-64/libvorbis-1.3.7-h9c3ff4c_0.tar.bz2
       - conda: https://conda.anaconda.org/conda-forge/linux-64/libxcb-1.15-h0b41bf4_0.conda
-      - conda: https://conda.anaconda.org/conda-forge/linux-64/libzlib-1.2.13-hd590300_5.conda
+      - conda: https://conda.anaconda.org/conda-forge/linux-64/libzlib-1.3.1-h4ab18f5_1.conda
       - conda: https://conda.anaconda.org/conda-forge/linux-64/lz4-c-1.9.4-hcb278e6_0.conda
-<<<<<<< HEAD
       - conda: https://conda.anaconda.org/conda-forge/linux-64/make-4.3-hd18ef5c_1.tar.bz2
-      - conda: https://conda.anaconda.org/conda-forge/linux-64/mpg123-1.32.4-h59595ed_0.conda
-      - conda: https://conda.anaconda.org/conda-forge/linux-64/ncurses-6.4-h59595ed_2.conda
-=======
       - conda: https://conda.anaconda.org/conda-forge/linux-64/mpg123-1.32.6-h59595ed_0.conda
       - conda: https://conda.anaconda.org/conda-forge/linux-64/ncurses-6.5-h59595ed_0.conda
->>>>>>> 3501f01b
       - conda: https://conda.anaconda.org/conda-forge/linux-64/ninja-1.11.1-h924138e_0.conda
-      - conda: https://conda.anaconda.org/conda-forge/linux-64/openssl-3.3.0-h4ab18f5_3.conda
+      - conda: https://conda.anaconda.org/conda-forge/linux-64/openssl-3.3.1-h4ab18f5_0.conda
       - conda: https://conda.anaconda.org/conda-forge/linux-64/pcre2-10.43-hcad00b1_0.conda
       - conda: https://conda.anaconda.org/conda-forge/linux-64/pthread-stubs-0.4-h36c2ea0_1001.tar.bz2
       - conda: https://conda.anaconda.org/conda-forge/linux-64/pulseaudio-client-16.1-hb77b528_5.conda
       - conda: https://conda.anaconda.org/conda-forge/linux-64/rhash-1.4.3-hd590300_2.conda
       - conda: https://conda.anaconda.org/conda-forge/linux-64/sdl2-2.26.5-h949db6a_0.conda
-<<<<<<< HEAD
-      - conda: https://conda.anaconda.org/conda-forge/noarch/sysroot_linux-64-2.12-he073ed8_16.conda
-=======
       - conda: https://conda.anaconda.org/conda-forge/noarch/sysroot_linux-64-2.12-he073ed8_17.conda
->>>>>>> 3501f01b
       - conda: https://conda.anaconda.org/conda-forge/linux-64/xorg-kbproto-1.0.7-h7f98852_1002.tar.bz2
       - conda: https://conda.anaconda.org/conda-forge/linux-64/xorg-libx11-1.8.9-h8ee46fc_0.conda
       - conda: https://conda.anaconda.org/conda-forge/linux-64/xorg-libxau-1.0.11-hd590300_0.conda
@@ -116,17 +83,13 @@
       - conda: https://conda.anaconda.org/conda-forge/linux-64/xorg-xextproto-7.3.0-h0b41bf4_1003.conda
       - conda: https://conda.anaconda.org/conda-forge/linux-64/xorg-xproto-7.0.31-h7f98852_1007.tar.bz2
       - conda: https://conda.anaconda.org/conda-forge/linux-64/xz-5.2.6-h166bdaf_0.tar.bz2
-      - conda: https://conda.anaconda.org/conda-forge/linux-64/zlib-1.2.13-hd590300_5.conda
-<<<<<<< HEAD
-      - conda: https://conda.anaconda.org/conda-forge/linux-64/zstd-1.5.5-hfc55251_0.conda
-=======
+      - conda: https://conda.anaconda.org/conda-forge/linux-64/zlib-1.3.1-h4ab18f5_1.conda
       - conda: https://conda.anaconda.org/conda-forge/linux-64/zstd-1.5.6-ha6fb4c9_0.conda
->>>>>>> 3501f01b
       osx-64:
       - conda: https://conda.anaconda.org/conda-forge/osx-64/bzip2-1.0.8-h10d778d_5.conda
       - conda: https://conda.anaconda.org/conda-forge/osx-64/c-ares-1.28.1-h10d778d_0.conda
       - conda: https://conda.anaconda.org/conda-forge/osx-64/c-compiler-1.5.2-hbf74d83_0.conda
-      - conda: https://conda.anaconda.org/conda-forge/osx-64/ca-certificates-2024.2.2-h8857fd0_0.conda
+      - conda: https://conda.anaconda.org/conda-forge/osx-64/ca-certificates-2024.6.2-h8857fd0_0.conda
       - conda: https://conda.anaconda.org/conda-forge/osx-64/cctools-973.0.1-h76f1dac_13.conda
       - conda: https://conda.anaconda.org/conda-forge/osx-64/cctools_osx-64-973.0.1-hcc6d90d_13.conda
       - conda: https://conda.anaconda.org/conda-forge/osx-64/clang-14-14.0.6-default_hdb78580_1.conda
@@ -152,29 +115,25 @@
       - conda: https://conda.anaconda.org/conda-forge/osx-64/libnghttp2-1.58.0-h64cf6d3_1.conda
       - conda: https://conda.anaconda.org/conda-forge/osx-64/libssh2-1.11.0-hd019ec5_0.conda
       - conda: https://conda.anaconda.org/conda-forge/osx-64/libuv-1.48.0-h67532ce_0.conda
-      - conda: https://conda.anaconda.org/conda-forge/osx-64/libzlib-1.2.13-h8a1eda9_5.conda
+      - conda: https://conda.anaconda.org/conda-forge/osx-64/libzlib-1.3.1-h87427d6_1.conda
       - conda: https://conda.anaconda.org/conda-forge/osx-64/llvm-openmp-18.1.6-h15ab845_0.conda
       - conda: https://conda.anaconda.org/conda-forge/osx-64/llvm-tools-14.0.6-hc8e404f_4.conda
-<<<<<<< HEAD
       - conda: https://conda.anaconda.org/conda-forge/osx-64/make-4.3-h22f3db7_1.tar.bz2
-      - conda: https://conda.anaconda.org/conda-forge/osx-64/ncurses-6.4-h93d8f39_2.conda
-=======
       - conda: https://conda.anaconda.org/conda-forge/osx-64/ncurses-6.5-h5846eda_0.conda
->>>>>>> 3501f01b
       - conda: https://conda.anaconda.org/conda-forge/osx-64/ninja-1.11.1-hb8565cd_0.conda
-      - conda: https://conda.anaconda.org/conda-forge/osx-64/openssl-3.3.0-h87427d6_3.conda
+      - conda: https://conda.anaconda.org/conda-forge/osx-64/openssl-3.3.1-h87427d6_0.conda
       - conda: https://conda.anaconda.org/conda-forge/osx-64/rhash-1.4.3-h0dc2134_2.conda
       - conda: https://conda.anaconda.org/conda-forge/osx-64/sdl2-2.26.5-hf0c8a7f_0.conda
       - conda: https://conda.anaconda.org/conda-forge/osx-64/sigtool-0.1.3-h88f4db0_0.tar.bz2
       - conda: https://conda.anaconda.org/conda-forge/osx-64/tapi-1100.0.11-h9ce4665_0.tar.bz2
       - conda: https://conda.anaconda.org/conda-forge/osx-64/xz-5.2.6-h775f41a_0.tar.bz2
-      - conda: https://conda.anaconda.org/conda-forge/osx-64/zlib-1.2.13-h8a1eda9_5.conda
+      - conda: https://conda.anaconda.org/conda-forge/osx-64/zlib-1.3.1-h87427d6_1.conda
       - conda: https://conda.anaconda.org/conda-forge/osx-64/zstd-1.5.6-h915ae27_0.conda
       osx-arm64:
       - conda: https://conda.anaconda.org/conda-forge/osx-arm64/bzip2-1.0.8-h93a5062_5.conda
       - conda: https://conda.anaconda.org/conda-forge/osx-arm64/c-ares-1.28.1-h93a5062_0.conda
       - conda: https://conda.anaconda.org/conda-forge/osx-arm64/c-compiler-1.5.2-h5008568_0.conda
-      - conda: https://conda.anaconda.org/conda-forge/osx-arm64/ca-certificates-2024.2.2-hf0a4a13_0.conda
+      - conda: https://conda.anaconda.org/conda-forge/osx-arm64/ca-certificates-2024.6.2-hf0a4a13_0.conda
       - conda: https://conda.anaconda.org/conda-forge/osx-arm64/cctools-973.0.1-hcbb26d4_13.conda
       - conda: https://conda.anaconda.org/conda-forge/osx-arm64/cctools_osx-arm64-973.0.1-hef52d2f_13.conda
       - conda: https://conda.anaconda.org/conda-forge/osx-arm64/clang-14-14.0.6-default_h5dc8d65_1.conda
@@ -200,23 +159,19 @@
       - conda: https://conda.anaconda.org/conda-forge/osx-arm64/libnghttp2-1.58.0-ha4dd798_1.conda
       - conda: https://conda.anaconda.org/conda-forge/osx-arm64/libssh2-1.11.0-h7a5bd25_0.conda
       - conda: https://conda.anaconda.org/conda-forge/osx-arm64/libuv-1.48.0-h93a5062_0.conda
-      - conda: https://conda.anaconda.org/conda-forge/osx-arm64/libzlib-1.2.13-h53f4e23_5.conda
+      - conda: https://conda.anaconda.org/conda-forge/osx-arm64/libzlib-1.3.1-hfb2fe0b_1.conda
       - conda: https://conda.anaconda.org/conda-forge/osx-arm64/llvm-openmp-18.1.6-hde57baf_0.conda
       - conda: https://conda.anaconda.org/conda-forge/osx-arm64/llvm-tools-14.0.6-hd1a9a77_4.conda
-<<<<<<< HEAD
       - conda: https://conda.anaconda.org/conda-forge/osx-arm64/make-4.3-he57ea6c_1.tar.bz2
-      - conda: https://conda.anaconda.org/conda-forge/osx-arm64/ncurses-6.4-h463b476_2.conda
-=======
       - conda: https://conda.anaconda.org/conda-forge/osx-arm64/ncurses-6.5-hb89a1cb_0.conda
->>>>>>> 3501f01b
       - conda: https://conda.anaconda.org/conda-forge/osx-arm64/ninja-1.11.1-hffc8910_0.conda
-      - conda: https://conda.anaconda.org/conda-forge/osx-arm64/openssl-3.3.0-hfb2fe0b_3.conda
+      - conda: https://conda.anaconda.org/conda-forge/osx-arm64/openssl-3.3.1-hfb2fe0b_0.conda
       - conda: https://conda.anaconda.org/conda-forge/osx-arm64/rhash-1.4.3-hb547adb_2.conda
       - conda: https://conda.anaconda.org/conda-forge/osx-arm64/sdl2-2.26.5-hb7217d7_0.conda
       - conda: https://conda.anaconda.org/conda-forge/osx-arm64/sigtool-0.1.3-h44b9a77_0.tar.bz2
       - conda: https://conda.anaconda.org/conda-forge/osx-arm64/tapi-1100.0.11-he4954df_0.tar.bz2
       - conda: https://conda.anaconda.org/conda-forge/osx-arm64/xz-5.2.6-h57fd34a_0.tar.bz2
-      - conda: https://conda.anaconda.org/conda-forge/osx-arm64/zlib-1.2.13-h53f4e23_5.conda
+      - conda: https://conda.anaconda.org/conda-forge/osx-arm64/zlib-1.3.1-hfb2fe0b_1.conda
       - conda: https://conda.anaconda.org/conda-forge/osx-arm64/zstd-1.5.6-hb46c0d2_0.conda
       win-64:
       - conda: https://conda.anaconda.org/conda-forge/win-64/cmake-3.26.4-h1537add_0.conda
@@ -231,9 +186,9 @@
       - conda: https://conda.anaconda.org/conda-forge/win-64/ninja-1.11.1-h91493d7_0.conda
       - conda: https://conda.anaconda.org/conda-forge/win-64/sdl2-2.26.5-h63175ca_0.conda
       - conda: https://conda.anaconda.org/conda-forge/win-64/ucrt-10.0.22621.0-h57928b3_0.tar.bz2
-      - conda: https://conda.anaconda.org/conda-forge/win-64/vc-14.3-ha32ba9b_20.conda
-      - conda: https://conda.anaconda.org/conda-forge/win-64/vc14_runtime-14.38.33135-h835141b_20.conda
-      - conda: https://conda.anaconda.org/conda-forge/win-64/vs2015_runtime-14.38.33135-h22015db_20.conda
+      - conda: https://conda.anaconda.org/conda-forge/win-64/vc-14.3-h8a93ad2_20.conda
+      - conda: https://conda.anaconda.org/conda-forge/win-64/vc14_runtime-14.40.33810-ha82c5b3_20.conda
+      - conda: https://conda.anaconda.org/conda-forge/win-64/vs2015_runtime-14.40.33810-h3bf8584_20.conda
       - conda: https://conda.anaconda.org/conda-forge/win-64/vs2019_win-64-19.29.30139-he1865b1_20.conda
       - conda: https://conda.anaconda.org/conda-forge/win-64/vswhere-3.1.4-h57928b3_0.conda
   default:
@@ -271,7 +226,7 @@
       - conda: https://conda.anaconda.org/conda-forge/linux-64/libsystemd0-255-h3516f8a_1.conda
       - conda: https://conda.anaconda.org/conda-forge/linux-64/libvorbis-1.3.7-h9c3ff4c_0.tar.bz2
       - conda: https://conda.anaconda.org/conda-forge/linux-64/libxcb-1.15-h0b41bf4_0.conda
-      - conda: https://conda.anaconda.org/conda-forge/linux-64/libzlib-1.2.13-hd590300_5.conda
+      - conda: https://conda.anaconda.org/conda-forge/linux-64/libzlib-1.3.1-h4ab18f5_1.conda
       - conda: https://conda.anaconda.org/conda-forge/linux-64/lz4-c-1.9.4-hcb278e6_0.conda
       - conda: https://conda.anaconda.org/conda-forge/linux-64/mpg123-1.32.6-h59595ed_0.conda
       - conda: https://conda.anaconda.org/conda-forge/linux-64/pcre2-10.43-hcad00b1_0.conda
@@ -296,9 +251,9 @@
       win-64:
       - conda: https://conda.anaconda.org/conda-forge/win-64/sdl2-2.26.5-h63175ca_0.conda
       - conda: https://conda.anaconda.org/conda-forge/win-64/ucrt-10.0.22621.0-h57928b3_0.tar.bz2
-      - conda: https://conda.anaconda.org/conda-forge/win-64/vc-14.3-ha32ba9b_20.conda
-      - conda: https://conda.anaconda.org/conda-forge/win-64/vc14_runtime-14.38.33135-h835141b_20.conda
-      - conda: https://conda.anaconda.org/conda-forge/win-64/vs2015_runtime-14.38.33135-h22015db_20.conda
+      - conda: https://conda.anaconda.org/conda-forge/win-64/vc-14.3-h8a93ad2_20.conda
+      - conda: https://conda.anaconda.org/conda-forge/win-64/vc14_runtime-14.40.33810-ha82c5b3_20.conda
+      - conda: https://conda.anaconda.org/conda-forge/win-64/vs2015_runtime-14.40.33810-h3bf8584_20.conda
 packages:
 - kind: conda
   name: _libgcc_mutex
@@ -347,32 +302,34 @@
 - kind: conda
   name: binutils
   version: '2.40'
-  build: h4852527_1
-  build_number: 1
-  subdir: linux-64
-  url: https://conda.anaconda.org/conda-forge/linux-64/binutils-2.40-h4852527_1.conda
-  sha256: 98f7bbce18e0f36a7e6831bb003bdc2f019dcce9ac3483da6ec45fe7e35b9546
-  md5: dfaea5684bbbbf0b64a4c31f984d0661
+  build: h4852527_2
+  build_number: 2
+  subdir: linux-64
+  url: https://conda.anaconda.org/conda-forge/linux-64/binutils-2.40-h4852527_2.conda
+  sha256: 89f06321896092d2d931fc40cd6753f11dfe90ebb9d180c9512b614a7b623423
+  md5: 0ea11d9433ec00000e96e82d6381671d
   depends:
   - binutils_impl_linux-64 >=2.40,<2.41.0a0
   license: GPL-3.0-only
-  size: 31129
-  timestamp: 1716583484405
+  license_family: GPL
+  size: 31105
+  timestamp: 1717523048004
 - kind: conda
   name: binutils_impl_linux-64
   version: '2.40'
-  build: ha1999f0_1
-  build_number: 1
-  subdir: linux-64
-  url: https://conda.anaconda.org/conda-forge/linux-64/binutils_impl_linux-64-2.40-ha1999f0_1.conda
-  sha256: 852fd086e8b05da7650e8c532cfb391a532dc2d572f6aaadd5629d00a945bfe8
-  md5: e901545940ebdc5c40017fab53642b3c
-  depends:
-  - ld_impl_linux-64 2.40 hf3520f5_1
+  build: ha1999f0_2
+  build_number: 2
+  subdir: linux-64
+  url: https://conda.anaconda.org/conda-forge/linux-64/binutils_impl_linux-64-2.40-ha1999f0_2.conda
+  sha256: 93965e6d95da53fa2ead26298eeb8ab53b8e9da0732c4baee2f4ce7d9c16aec1
+  md5: 861a9d0b9ad43dcebe5a76f38a7d2527
+  depends:
+  - ld_impl_linux-64 2.40 hf3520f5_2
   - sysroot_linux-64
   license: GPL-3.0-only
-  size: 5528821
-  timestamp: 1716583458455
+  license_family: GPL
+  size: 5584502
+  timestamp: 1717523025003
 - kind: conda
   name: binutils_linux-64
   version: '2.40'
@@ -517,37 +474,37 @@
   timestamp: 1670951603925
 - kind: conda
   name: ca-certificates
-  version: 2024.2.2
+  version: 2024.6.2
   build: h8857fd0_0
   subdir: osx-64
-  url: https://conda.anaconda.org/conda-forge/osx-64/ca-certificates-2024.2.2-h8857fd0_0.conda
-  sha256: 54a794aedbb4796afeabdf54287b06b1d27f7b13b3814520925f4c2c80f58ca9
-  md5: f2eacee8c33c43692f1ccfd33d0f50b1
+  url: https://conda.anaconda.org/conda-forge/osx-64/ca-certificates-2024.6.2-h8857fd0_0.conda
+  sha256: ba0614477229fcb0f0666356f2c4686caa66f0ed1446e7c9666ce234abe2bacf
+  md5: 3c23a8cab15ae51ebc9efdc229fccecf
   license: ISC
-  size: 155665
-  timestamp: 1706843838227
+  size: 156145
+  timestamp: 1717311781754
 - kind: conda
   name: ca-certificates
-  version: 2024.2.2
+  version: 2024.6.2
   build: hbcca054_0
   subdir: linux-64
-  url: https://conda.anaconda.org/conda-forge/linux-64/ca-certificates-2024.2.2-hbcca054_0.conda
-  sha256: 91d81bfecdbb142c15066df70cc952590ae8991670198f92c66b62019b251aeb
-  md5: 2f4327a1cbe7f022401b236e915a5fef
+  url: https://conda.anaconda.org/conda-forge/linux-64/ca-certificates-2024.6.2-hbcca054_0.conda
+  sha256: 979af0932b2a5a26112044891a2d79e402e5ae8166f50fa48b8ebae47c0a2d65
+  md5: 847c3c2905cc467cea52c24f9cfa8080
   license: ISC
-  size: 155432
-  timestamp: 1706843687645
+  size: 156035
+  timestamp: 1717311767102
 - kind: conda
   name: ca-certificates
-  version: 2024.2.2
+  version: 2024.6.2
   build: hf0a4a13_0
   subdir: osx-arm64
-  url: https://conda.anaconda.org/conda-forge/osx-arm64/ca-certificates-2024.2.2-hf0a4a13_0.conda
-  sha256: 49bc3439816ac72d0c0e0f144b8cc870fdcc4adec2e861407ec818d8116b2204
-  md5: fb416a1795f18dcc5a038bc2dc54edf9
+  url: https://conda.anaconda.org/conda-forge/osx-arm64/ca-certificates-2024.6.2-hf0a4a13_0.conda
+  sha256: f5fd189d48965df396d060eb48628cbd9f083f1a1ea79c5236f60d655c7b9633
+  md5: b534f104f102479402f88f73adf750f5
   license: ISC
-  size: 155725
-  timestamp: 1706844034242
+  size: 156299
+  timestamp: 1717311742040
 - kind: conda
   name: cctools
   version: 973.0.1
@@ -595,7 +552,7 @@
   - ld64_osx-64 >=609,<610.0a0
   - libcxx
   - libllvm14 >=14.0.6,<14.1.0a0
-  - libzlib >=1.2.13,<1.3.0a0
+  - libzlib >=1.2.13,<2.0.0a0
   - sigtool
   constrains:
   - cctools 973.0.1.*
@@ -618,7 +575,7 @@
   - ld64_osx-arm64 >=609,<610.0a0
   - libcxx
   - libllvm14 >=14.0.6,<14.1.0a0
-  - libzlib >=1.2.13,<1.3.0a0
+  - libzlib >=1.2.13,<2.0.0a0
   - sigtool
   constrains:
   - cctools 973.0.1.*
@@ -847,7 +804,7 @@
   - libcxx >=15.0.7
   - libexpat >=2.5.0,<3.0a0
   - libuv
-  - libzlib >=1.2.13,<1.3.0a0
+  - libzlib >=1.2.13,<2.0.0a0
   - ncurses >=6.3,<7.0a0
   - rhash <=1.4.3
   - xz >=5.2.6,<6.0a0
@@ -873,7 +830,7 @@
   - libgcc-ng >=12
   - libstdcxx-ng >=12
   - libuv
-  - libzlib >=1.2.13,<1.3.0a0
+  - libzlib >=1.2.13,<2.0.0a0
   - ncurses >=6.3,<7.0a0
   - rhash <=1.4.3
   - xz >=5.2.6,<6.0a0
@@ -898,7 +855,7 @@
   - libcxx >=15.0.7
   - libexpat >=2.5.0,<3.0a0
   - libuv
-  - libzlib >=1.2.13,<1.3.0a0
+  - libzlib >=1.2.13,<2.0.0a0
   - ncurses >=6.3,<7.0a0
   - rhash <=1.4.3
   - xz >=5.2.6,<6.0a0
@@ -1415,17 +1372,18 @@
 - kind: conda
   name: ld_impl_linux-64
   version: '2.40'
-  build: hf3520f5_1
-  build_number: 1
-  subdir: linux-64
-  url: https://conda.anaconda.org/conda-forge/linux-64/ld_impl_linux-64-2.40-hf3520f5_1.conda
-  sha256: cb54a873c1c84c47f7174093889686b626946b8143905ec0f76a56785b26a304
-  md5: 33b7851c39c25da14f6a233a8ccbeeca
+  build: hf3520f5_2
+  build_number: 2
+  subdir: linux-64
+  url: https://conda.anaconda.org/conda-forge/linux-64/ld_impl_linux-64-2.40-hf3520f5_2.conda
+  sha256: 5ed96807b26bc32d2d180e38e7340388ddfdb642950f888f7da78d274846afea
+  md5: 61b0bd5219ce7192b4e3633521a78975
   constrains:
   - binutils_impl_linux-64 2.40
   license: GPL-3.0-only
-  size: 707934
-  timestamp: 1716583433869
+  license_family: GPL
+  size: 708179
+  timestamp: 1717523002366
 - kind: conda
   name: libasprintf
   version: 0.22.5
@@ -1515,7 +1473,7 @@
   - krb5 >=1.21.2,<1.22.0a0
   - libnghttp2 >=1.58.0,<2.0a0
   - libssh2 >=1.11.0,<2.0a0
-  - libzlib >=1.2.13,<1.3.0a0
+  - libzlib >=1.2.13,<2.0.0a0
   - openssl >=3.3.0,<4.0a0
   - zstd >=1.5.6,<1.6.0a0
   license: curl
@@ -1535,7 +1493,7 @@
   - libgcc-ng >=12
   - libnghttp2 >=1.58.0,<2.0a0
   - libssh2 >=1.11.0,<2.0a0
-  - libzlib >=1.2.13,<1.3.0a0
+  - libzlib >=1.2.13,<2.0.0a0
   - openssl >=3.3.0,<4.0a0
   - zstd >=1.5.6,<1.6.0a0
   license: curl
@@ -1554,7 +1512,7 @@
   - krb5 >=1.21.2,<1.22.0a0
   - libnghttp2 >=1.58.0,<2.0a0
   - libssh2 >=1.11.0,<2.0a0
-  - libzlib >=1.2.13,<1.3.0a0
+  - libzlib >=1.2.13,<2.0.0a0
   - openssl >=3.3.0,<4.0a0
   - zstd >=1.5.6,<1.6.0a0
   license: curl
@@ -1843,7 +1801,7 @@
   - libffi >=3.4,<4.0a0
   - libgcc-ng >=12
   - libiconv >=1.17,<2.0a0
-  - libzlib >=1.2.13,<1.3.0a0
+  - libzlib >=1.2.13,<2.0.0a0
   - pcre2 >=10.43,<10.44.0a0
   constrains:
   - glib 2.80.2 *_0
@@ -1908,7 +1866,7 @@
   md5: ed06753e2ba7c66ed0ca7f19578fcb68
   depends:
   - libcxx >=15
-  - libzlib >=1.2.13,<1.3.0a0
+  - libzlib >=1.2.13,<2.0.0a0
   license: Apache-2.0 WITH LLVM-exception
   license_family: Apache
   size: 22467131
@@ -1924,7 +1882,7 @@
   md5: 9f3dce5d26ea56a9000cd74c034582bd
   depends:
   - libcxx >=15
-  - libzlib >=1.2.13,<1.3.0a0
+  - libzlib >=1.2.13,<2.0.0a0
   license: Apache-2.0 WITH LLVM-exception
   license_family: Apache
   size: 20571387
@@ -1944,7 +1902,7 @@
   - libev >=4.33,<5.0a0
   - libgcc-ng >=12
   - libstdcxx-ng >=12
-  - libzlib >=1.2.13,<1.3.0a0
+  - libzlib >=1.2.13,<2.0.0a0
   - openssl >=3.2.0,<4.0a0
   license: MIT
   license_family: MIT
@@ -1965,7 +1923,7 @@
   - libcxx >=16.0.6
   - libev >=4.33,<4.34.0a0
   - libev >=4.33,<5.0a0
-  - libzlib >=1.2.13,<1.3.0a0
+  - libzlib >=1.2.13,<2.0.0a0
   - openssl >=3.2.0,<4.0a0
   license: MIT
   license_family: MIT
@@ -1986,7 +1944,7 @@
   - libcxx >=16.0.6
   - libev >=4.33,<4.34.0a0
   - libev >=4.33,<5.0a0
-  - libzlib >=1.2.13,<1.3.0a0
+  - libzlib >=1.2.13,<2.0.0a0
   - openssl >=3.2.0,<4.0a0
   license: MIT
   license_family: MIT
@@ -2069,7 +2027,7 @@
   md5: 1f5a58e686b13bcfde88b93f547d23fe
   depends:
   - libgcc-ng >=12
-  - libzlib >=1.2.13,<1.3.0a0
+  - libzlib >=1.2.13,<2.0.0a0
   - openssl >=3.1.1,<4.0a0
   license: BSD-3-Clause
   license_family: BSD
@@ -2084,7 +2042,7 @@
   sha256: bb57d0c53289721fff1eeb3103a1c6a988178e88d8a8f4345b0b91a35f0e0015
   md5: 029f7dc931a3b626b94823bc77830b01
   depends:
-  - libzlib >=1.2.13,<1.3.0a0
+  - libzlib >=1.2.13,<2.0.0a0
   - openssl >=3.1.1,<4.0a0
   license: BSD-3-Clause
   license_family: BSD
@@ -2099,7 +2057,7 @@
   sha256: f3886763b88f4b24265db6036535ef77b7b77ce91b1cbe588c0fbdd861eec515
   md5: ca3a72efba692c59a90d4b9fc0dfe774
   depends:
-  - libzlib >=1.2.13,<1.3.0a0
+  - libzlib >=1.2.13,<2.0.0a0
   - openssl >=3.1.1,<4.0a0
   license: BSD-3-Clause
   license_family: BSD
@@ -2225,51 +2183,55 @@
   timestamp: 1682082368177
 - kind: conda
   name: libzlib
-  version: 1.2.13
-  build: h53f4e23_5
-  build_number: 5
-  subdir: osx-arm64
-  url: https://conda.anaconda.org/conda-forge/osx-arm64/libzlib-1.2.13-h53f4e23_5.conda
-  sha256: ab1c8aefa2d54322a63aaeeefe9cf877411851738616c4068e0dccc66b9c758a
-  md5: 1a47f5236db2e06a320ffa0392f81bd8
-  constrains:
-  - zlib 1.2.13 *_5
+  version: 1.3.1
+  build: h4ab18f5_1
+  build_number: 1
+  subdir: linux-64
+  url: https://conda.anaconda.org/conda-forge/linux-64/libzlib-1.3.1-h4ab18f5_1.conda
+  sha256: adf6096f98b537a11ae3729eaa642b0811478f0ea0402ca67b5108fe2cb0010d
+  md5: 57d7dc60e9325e3de37ff8dffd18e814
+  depends:
+  - libgcc-ng >=12
+  constrains:
+  - zlib 1.3.1 *_1
   license: Zlib
   license_family: Other
-  size: 48102
-  timestamp: 1686575426584
+  size: 61574
+  timestamp: 1716874187109
 - kind: conda
   name: libzlib
-  version: 1.2.13
-  build: h8a1eda9_5
-  build_number: 5
-  subdir: osx-64
-  url: https://conda.anaconda.org/conda-forge/osx-64/libzlib-1.2.13-h8a1eda9_5.conda
-  sha256: fc58ad7f47ffea10df1f2165369978fba0a1cc32594aad778f5eec725f334867
-  md5: 4a3ad23f6e16f99c04e166767193d700
-  constrains:
-  - zlib 1.2.13 *_5
+  version: 1.3.1
+  build: h87427d6_1
+  build_number: 1
+  subdir: osx-64
+  url: https://conda.anaconda.org/conda-forge/osx-64/libzlib-1.3.1-h87427d6_1.conda
+  sha256: 80a62db652b1da0ccc100812a1d86e94f75028968991bfb17f9536f3aa72d91d
+  md5: b7575b5aa92108dcc9aaab0f05f2dbce
+  depends:
+  - __osx >=10.13
+  constrains:
+  - zlib 1.3.1 *_1
   license: Zlib
   license_family: Other
-  size: 59404
-  timestamp: 1686575566695
+  size: 57372
+  timestamp: 1716874211519
 - kind: conda
   name: libzlib
-  version: 1.2.13
-  build: hd590300_5
-  build_number: 5
-  subdir: linux-64
-  url: https://conda.anaconda.org/conda-forge/linux-64/libzlib-1.2.13-hd590300_5.conda
-  sha256: 370c7c5893b737596fd6ca0d9190c9715d89d888b8c88537ae1ef168c25e82e4
-  md5: f36c115f1ee199da648e0597ec2047ad
-  depends:
-  - libgcc-ng >=12
-  constrains:
-  - zlib 1.2.13 *_5
+  version: 1.3.1
+  build: hfb2fe0b_1
+  build_number: 1
+  subdir: osx-arm64
+  url: https://conda.anaconda.org/conda-forge/osx-arm64/libzlib-1.3.1-hfb2fe0b_1.conda
+  sha256: c34365dd37b0eab27b9693af32a1f7f284955517c2cc91f1b88a7ef4738ff03e
+  md5: 636077128927cf79fd933276dc3aed47
+  depends:
+  - __osx >=11.0
+  constrains:
+  - zlib 1.3.1 *_1
   license: Zlib
   license_family: Other
-  size: 61588
-  timestamp: 1686575217516
+  size: 46921
+  timestamp: 1716874262512
 - kind: conda
   name: llvm-openmp
   version: 18.1.6
@@ -2283,6 +2245,7 @@
   constrains:
   - openmp 18.1.6|18.1.6.*
   license: Apache-2.0 WITH LLVM-exception
+  license_family: APACHE
   size: 300479
   timestamp: 1716753668057
 - kind: conda
@@ -2298,6 +2261,7 @@
   constrains:
   - openmp 18.1.6|18.1.6.*
   license: Apache-2.0 WITH LLVM-exception
+  license_family: APACHE
   size: 276591
   timestamp: 1716753686325
 - kind: conda
@@ -2311,7 +2275,7 @@
   md5: a55c7b960756f104bcbf5bfcd5c8890a
   depends:
   - libllvm14 14.0.6 hc8e404f_4
-  - libzlib >=1.2.13,<1.3.0a0
+  - libzlib >=1.2.13,<2.0.0a0
   constrains:
   - llvmdev   14.0.6
   - clang 14.0.6.*
@@ -2332,7 +2296,7 @@
   md5: fd0a3b0a22ba6f5ace86ce5b5e26c4c5
   depends:
   - libllvm14 14.0.6 hd1a9a77_4
-  - libzlib >=1.2.13,<1.3.0a0
+  - libzlib >=1.2.13,<2.0.0a0
   constrains:
   - llvmdev   14.0.6
   - clang 14.0.6.*
@@ -2612,13 +2576,12 @@
   timestamp: 1676837935565
 - kind: conda
   name: openssl
-  version: 3.3.0
-  build: h4ab18f5_3
-  build_number: 3
-  subdir: linux-64
-  url: https://conda.anaconda.org/conda-forge/linux-64/openssl-3.3.0-h4ab18f5_3.conda
-  sha256: 33dcea0ed3a61b2de6b66661cdd55278640eb99d676cd129fbff3e53641fa125
-  md5: 12ea6d0d4ed54530eaed18e4835c1f7c
+  version: 3.3.1
+  build: h4ab18f5_0
+  subdir: linux-64
+  url: https://conda.anaconda.org/conda-forge/linux-64/openssl-3.3.1-h4ab18f5_0.conda
+  sha256: 9691f8bd6394c5bb0b8d2f47cd1467b91bd5b1df923b69e6b517f54496ee4b50
+  md5: a41fa0e391cc9e0d6b78ac69ca047a6c
   depends:
   - ca-certificates
   - libgcc-ng >=12
@@ -2626,17 +2589,16 @@
   - pyopenssl >=22.1
   license: Apache-2.0
   license_family: Apache
-  size: 2891147
-  timestamp: 1716468354865
+  size: 2896170
+  timestamp: 1717546157673
 - kind: conda
   name: openssl
-  version: 3.3.0
-  build: h87427d6_3
-  build_number: 3
-  subdir: osx-64
-  url: https://conda.anaconda.org/conda-forge/osx-64/openssl-3.3.0-h87427d6_3.conda
-  sha256: 58ffbdce44ac18c6632a2ce1531d06e3fb2e855d40728ba3a2b709158b9a1c33
-  md5: ec504fefb403644d893adffb6e7a2dbe
+  version: 3.3.1
+  build: h87427d6_0
+  subdir: osx-64
+  url: https://conda.anaconda.org/conda-forge/osx-64/openssl-3.3.1-h87427d6_0.conda
+  sha256: 272bee725877f417fef923f5e7852ebfe06b40b6bf3364f4498b2b3f568d5e2c
+  md5: 1bdad93ae01353340f194c5d879745db
   depends:
   - __osx >=10.13
   - ca-certificates
@@ -2644,17 +2606,16 @@
   - pyopenssl >=22.1
   license: Apache-2.0
   license_family: Apache
-  size: 2542959
-  timestamp: 1716468436467
+  size: 2547614
+  timestamp: 1717546605131
 - kind: conda
   name: openssl
-  version: 3.3.0
-  build: hfb2fe0b_3
-  build_number: 3
-  subdir: osx-arm64
-  url: https://conda.anaconda.org/conda-forge/osx-arm64/openssl-3.3.0-hfb2fe0b_3.conda
-  sha256: 6f41c163ab57e7499dff092be4498614651f0f6432e12c2b9f06859a8bc39b75
-  md5: 730f618b008b3c13c1e3f973408ddd67
+  version: 3.3.1
+  build: hfb2fe0b_0
+  subdir: osx-arm64
+  url: https://conda.anaconda.org/conda-forge/osx-arm64/openssl-3.3.1-hfb2fe0b_0.conda
+  sha256: 6cb2d44f027b259be8cba2240bdf21af7b426e4132a73e0052f7173ab8b60ab0
+  md5: c4a0bbd96a0da60bf265dac62c87f4e1
   depends:
   - __osx >=11.0
   - ca-certificates
@@ -2662,8 +2623,8 @@
   - pyopenssl >=22.1
   license: Apache-2.0
   license_family: Apache
-  size: 2893954
-  timestamp: 1716468329572
+  size: 2891941
+  timestamp: 1717545846389
 - kind: conda
   name: pcre2
   version: '10.43'
@@ -2675,7 +2636,7 @@
   depends:
   - bzip2 >=1.0.8,<2.0a0
   - libgcc-ng >=12
-  - libzlib >=1.2.13,<1.3.0a0
+  - libzlib >=1.2.13,<2.0.0a0
   license: BSD-3-Clause
   license_family: BSD
   size: 950847
@@ -2904,52 +2865,52 @@
 - kind: conda
   name: vc
   version: '14.3'
-  build: ha32ba9b_20
+  build: h8a93ad2_20
   build_number: 20
   subdir: win-64
-  url: https://conda.anaconda.org/conda-forge/win-64/vc-14.3-ha32ba9b_20.conda
-  sha256: 16cb562ce210ee089060f4aa52f3225a571c83885632a870ea2297d460e3bb00
-  md5: 2abfb5cb1b9d41a50f765d60f0be563d
-  depends:
-  - vc14_runtime >=14.38.33135
+  url: https://conda.anaconda.org/conda-forge/win-64/vc-14.3-h8a93ad2_20.conda
+  sha256: 23ac5feb15a9adf3ab2b8c4dcd63650f8b7ae860c5ceb073e49cf71d203eddef
+  md5: 8558f367e1d7700554f7cdb823c46faf
+  depends:
+  - vc14_runtime >=14.40.33810
   track_features:
   - vc14
   license: BSD-3-Clause
   license_family: BSD
-  size: 17122
-  timestamp: 1716231244564
+  size: 17391
+  timestamp: 1717709040616
 - kind: conda
   name: vc14_runtime
-  version: 14.38.33135
-  build: h835141b_20
+  version: 14.40.33810
+  build: ha82c5b3_20
   build_number: 20
   subdir: win-64
-  url: https://conda.anaconda.org/conda-forge/win-64/vc14_runtime-14.38.33135-h835141b_20.conda
-  sha256: 05b07e0dd3fd49dcc98a365ff661ed6b65e2f0266b4bb03d273131ffdba663be
-  md5: e971b35a5765862fabc4ba6e5ddf9470
+  url: https://conda.anaconda.org/conda-forge/win-64/vc14_runtime-14.40.33810-ha82c5b3_20.conda
+  sha256: af3cfa347e3d7c1277e9b964b0849a9a9f095bff61836cb3c3a89862fbc32e17
+  md5: e39cc4c34c53654ec939558993d9dc5b
   depends:
   - ucrt >=10.0.20348.0
   constrains:
-  - vs2015_runtime 14.38.33135.* *_20
+  - vs2015_runtime 14.40.33810.* *_20
   license: LicenseRef-ProprietaryMicrosoft
   license_family: Proprietary
-  size: 744189
-  timestamp: 1716231234745
+  size: 751934
+  timestamp: 1717709031266
 - kind: conda
   name: vs2015_runtime
-  version: 14.38.33135
-  build: h22015db_20
+  version: 14.40.33810
+  build: h3bf8584_20
   build_number: 20
   subdir: win-64
-  url: https://conda.anaconda.org/conda-forge/win-64/vs2015_runtime-14.38.33135-h22015db_20.conda
-  sha256: 2cebabc39766ea051e577762d813ad4151e9d0ff96f3ff3374d575a272951416
-  md5: bb4f5ab332e46e1b022d8842e72905b1
-  depends:
-  - vc14_runtime >=14.38.33135
+  url: https://conda.anaconda.org/conda-forge/win-64/vs2015_runtime-14.40.33810-h3bf8584_20.conda
+  sha256: 0c2803f7a788c51f28235a7228dc2ab3f107b4b16ab0845a3e595c8c51e50a7a
+  md5: c21f1b4a3a30bbc3ef35a50957578e0e
+  depends:
+  - vc14_runtime >=14.40.33810
   license: BSD-3-Clause
   license_family: BSD
-  size: 17124
-  timestamp: 1716231247457
+  size: 17395
+  timestamp: 1717709043353
 - kind: conda
   name: vs2019_win-64
   version: 19.29.30139
@@ -3126,50 +3087,52 @@
   timestamp: 1660346964847
 - kind: conda
   name: zlib
-  version: 1.2.13
-  build: h53f4e23_5
-  build_number: 5
-  subdir: osx-arm64
-  url: https://conda.anaconda.org/conda-forge/osx-arm64/zlib-1.2.13-h53f4e23_5.conda
-  sha256: de0ee1e24aa6867058d3b852a15c8d7f49f262f5828772700c647186d4a96bbe
-  md5: a08383f223b10b71492d27566fafbf6c
-  depends:
-  - libzlib 1.2.13 h53f4e23_5
+  version: 1.3.1
+  build: h4ab18f5_1
+  build_number: 1
+  subdir: linux-64
+  url: https://conda.anaconda.org/conda-forge/linux-64/zlib-1.3.1-h4ab18f5_1.conda
+  sha256: cee16ab07a11303de721915f0a269e8c7a54a5c834aa52f74b1cc3a59000ade8
+  md5: 9653f1bf3766164d0e65fa723cabbc54
+  depends:
+  - libgcc-ng >=12
+  - libzlib 1.3.1 h4ab18f5_1
   license: Zlib
   license_family: Other
-  size: 79577
-  timestamp: 1686575471024
+  size: 93004
+  timestamp: 1716874213487
 - kind: conda
   name: zlib
-  version: 1.2.13
-  build: h8a1eda9_5
-  build_number: 5
-  subdir: osx-64
-  url: https://conda.anaconda.org/conda-forge/osx-64/zlib-1.2.13-h8a1eda9_5.conda
-  sha256: d1f4c82fd7bd240a78ce8905e931e68dca5f523c7da237b6b63c87d5625c5b35
-  md5: 75a8a98b1c4671c5d2897975731da42d
-  depends:
-  - libzlib 1.2.13 h8a1eda9_5
+  version: 1.3.1
+  build: h87427d6_1
+  build_number: 1
+  subdir: osx-64
+  url: https://conda.anaconda.org/conda-forge/osx-64/zlib-1.3.1-h87427d6_1.conda
+  sha256: 41bd5fef28b2755d637e3a8ea5c84010628392fbcf80c7e3d7370aaced7ee4fe
+  md5: 3ac9ef8975965f9698dbedd2a4cc5894
+  depends:
+  - __osx >=10.13
+  - libzlib 1.3.1 h87427d6_1
   license: Zlib
   license_family: Other
-  size: 90764
-  timestamp: 1686575574678
+  size: 88782
+  timestamp: 1716874245467
 - kind: conda
   name: zlib
-  version: 1.2.13
-  build: hd590300_5
-  build_number: 5
-  subdir: linux-64
-  url: https://conda.anaconda.org/conda-forge/linux-64/zlib-1.2.13-hd590300_5.conda
-  sha256: 9887a04d7e7cb14bd2b52fa01858f05a6d7f002c890f618d9fcd864adbfecb1b
-  md5: 68c34ec6149623be41a1933ab996a209
-  depends:
-  - libgcc-ng >=12
-  - libzlib 1.2.13 hd590300_5
+  version: 1.3.1
+  build: hfb2fe0b_1
+  build_number: 1
+  subdir: osx-arm64
+  url: https://conda.anaconda.org/conda-forge/osx-arm64/zlib-1.3.1-hfb2fe0b_1.conda
+  sha256: 87360c2dc662916aac37cf01e53324b4f4f78db6f399220818076752b093ede5
+  md5: f27e021db7862b6ddbc1d3578f10d883
+  depends:
+  - __osx >=11.0
+  - libzlib 1.3.1 hfb2fe0b_1
   license: Zlib
   license_family: Other
-  size: 92825
-  timestamp: 1686575231103
+  size: 78260
+  timestamp: 1716874280334
 - kind: conda
   name: zstd
   version: 1.5.6
@@ -3180,7 +3143,7 @@
   md5: 4cb2cd56f039b129bb0e491c1164167e
   depends:
   - __osx >=10.9
-  - libzlib >=1.2.13,<1.3.0a0
+  - libzlib >=1.2.13,<2.0.0a0
   license: BSD-3-Clause
   license_family: BSD
   size: 498900
@@ -3196,7 +3159,7 @@
   depends:
   - libgcc-ng >=12
   - libstdcxx-ng >=12
-  - libzlib >=1.2.13,<1.3.0a0
+  - libzlib >=1.2.13,<2.0.0a0
   license: BSD-3-Clause
   license_family: BSD
   size: 554846
@@ -3211,7 +3174,7 @@
   md5: d96942c06c3e84bfcc5efb038724a7fd
   depends:
   - __osx >=11.0
-  - libzlib >=1.2.13,<1.3.0a0
+  - libzlib >=1.2.13,<2.0.0a0
   license: BSD-3-Clause
   license_family: BSD
   size: 405089
