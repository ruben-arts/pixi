--- conflicted
+++ resolved
@@ -32,11 +32,7 @@
       - conda: https://conda.anaconda.org/conda-forge/linux-64/compilers-1.7.0-ha770c72_1.conda
       - conda: https://conda.anaconda.org/conda-forge/noarch/contextlib2-21.6.0-pyhd8ed1ab_0.tar.bz2
       - conda: https://conda.anaconda.org/conda-forge/noarch/cssselect2-0.2.1-pyh9f0ad1d_1.tar.bz2
-<<<<<<< HEAD
-      - conda: https://conda.anaconda.org/conda-forge/linux-64/curl-8.9.0-h18eb788_0.conda
-=======
       - conda: https://conda.anaconda.org/conda-forge/linux-64/curl-8.9.1-h18eb788_0.conda
->>>>>>> b5cc7711
       - conda: https://conda.anaconda.org/conda-forge/linux-64/cxx-compiler-1.7.0-h00ab1b0_1.conda
       - conda: https://conda.anaconda.org/conda-forge/noarch/defusedxml-0.7.1-pyhd8ed1ab_0.tar.bz2
       - conda: https://conda.anaconda.org/conda-forge/noarch/docopt-0.6.2-py_1.tar.bz2
@@ -84,11 +80,7 @@
       - conda: https://conda.anaconda.org/conda-forge/linux-64/lerc-4.0.0-h27087fc_0.tar.bz2
       - conda: https://conda.anaconda.org/conda-forge/linux-64/libasprintf-0.22.5-h661eb56_2.conda
       - conda: https://conda.anaconda.org/conda-forge/linux-64/libasprintf-devel-0.22.5-h661eb56_2.conda
-<<<<<<< HEAD
-      - conda: https://conda.anaconda.org/conda-forge/linux-64/libcurl-8.9.0-hdb1bdb2_0.conda
-=======
       - conda: https://conda.anaconda.org/conda-forge/linux-64/libcurl-8.9.1-hdb1bdb2_0.conda
->>>>>>> b5cc7711
       - conda: https://conda.anaconda.org/conda-forge/linux-64/libdeflate-1.20-hd590300_0.conda
       - conda: https://conda.anaconda.org/conda-forge/linux-64/libedit-3.1.20191231-he28a2e2_2.tar.bz2
       - conda: https://conda.anaconda.org/conda-forge/linux-64/libev-4.33-hd590300_2.conda
@@ -221,11 +213,7 @@
       - conda: https://conda.anaconda.org/conda-forge/noarch/colorama-0.4.6-pyhd8ed1ab_0.tar.bz2
       - conda: https://conda.anaconda.org/conda-forge/noarch/contextlib2-21.6.0-pyhd8ed1ab_0.tar.bz2
       - conda: https://conda.anaconda.org/conda-forge/noarch/cssselect2-0.2.1-pyh9f0ad1d_1.tar.bz2
-<<<<<<< HEAD
-      - conda: https://conda.anaconda.org/conda-forge/osx-64/curl-8.9.0-hcd6fca1_0.conda
-=======
       - conda: https://conda.anaconda.org/conda-forge/osx-64/curl-8.9.1-hcd6fca1_0.conda
->>>>>>> b5cc7711
       - conda: https://conda.anaconda.org/conda-forge/noarch/defusedxml-0.7.1-pyhd8ed1ab_0.tar.bz2
       - conda: https://conda.anaconda.org/conda-forge/noarch/docopt-0.6.2-py_1.tar.bz2
       - conda: https://conda.anaconda.org/conda-forge/noarch/exceptiongroup-1.2.2-pyhd8ed1ab_0.conda
@@ -259,11 +247,7 @@
       - conda: https://conda.anaconda.org/conda-forge/osx-64/lerc-4.0.0-hb486fe8_0.tar.bz2
       - conda: https://conda.anaconda.org/conda-forge/osx-64/libasprintf-0.22.5-h5ff76d1_2.conda
       - conda: https://conda.anaconda.org/conda-forge/osx-64/libasprintf-devel-0.22.5-h5ff76d1_2.conda
-<<<<<<< HEAD
-      - conda: https://conda.anaconda.org/conda-forge/osx-64/libcurl-8.9.0-hfcf2730_0.conda
-=======
       - conda: https://conda.anaconda.org/conda-forge/osx-64/libcurl-8.9.1-hfcf2730_0.conda
->>>>>>> b5cc7711
       - conda: https://conda.anaconda.org/conda-forge/osx-64/libcxx-18.1.8-hef8daea_2.conda
       - conda: https://conda.anaconda.org/conda-forge/osx-64/libdeflate-1.20-h49d49c5_0.conda
       - conda: https://conda.anaconda.org/conda-forge/osx-64/libedit-3.1.20191231-h0678c8f_2.tar.bz2
@@ -378,11 +362,7 @@
       - conda: https://conda.anaconda.org/conda-forge/noarch/colorama-0.4.6-pyhd8ed1ab_0.tar.bz2
       - conda: https://conda.anaconda.org/conda-forge/noarch/contextlib2-21.6.0-pyhd8ed1ab_0.tar.bz2
       - conda: https://conda.anaconda.org/conda-forge/noarch/cssselect2-0.2.1-pyh9f0ad1d_1.tar.bz2
-<<<<<<< HEAD
-      - conda: https://conda.anaconda.org/conda-forge/osx-arm64/curl-8.9.0-hbf5303f_0.conda
-=======
       - conda: https://conda.anaconda.org/conda-forge/osx-arm64/curl-8.9.1-hbf5303f_0.conda
->>>>>>> b5cc7711
       - conda: https://conda.anaconda.org/conda-forge/noarch/defusedxml-0.7.1-pyhd8ed1ab_0.tar.bz2
       - conda: https://conda.anaconda.org/conda-forge/noarch/docopt-0.6.2-py_1.tar.bz2
       - conda: https://conda.anaconda.org/conda-forge/noarch/exceptiongroup-1.2.2-pyhd8ed1ab_0.conda
@@ -416,11 +396,7 @@
       - conda: https://conda.anaconda.org/conda-forge/osx-arm64/lerc-4.0.0-h9a09cb3_0.tar.bz2
       - conda: https://conda.anaconda.org/conda-forge/osx-arm64/libasprintf-0.22.5-h8fbad5d_2.conda
       - conda: https://conda.anaconda.org/conda-forge/osx-arm64/libasprintf-devel-0.22.5-h8fbad5d_2.conda
-<<<<<<< HEAD
-      - conda: https://conda.anaconda.org/conda-forge/osx-arm64/libcurl-8.9.0-hfd8ffcc_0.conda
-=======
       - conda: https://conda.anaconda.org/conda-forge/osx-arm64/libcurl-8.9.1-hfd8ffcc_0.conda
->>>>>>> b5cc7711
       - conda: https://conda.anaconda.org/conda-forge/osx-arm64/libcxx-18.1.8-h167917d_2.conda
       - conda: https://conda.anaconda.org/conda-forge/osx-arm64/libdeflate-1.20-h93a5062_0.conda
       - conda: https://conda.anaconda.org/conda-forge/osx-arm64/libedit-3.1.20191231-hc8eb9b7_2.tar.bz2
@@ -2233,18 +2209,6 @@
   timestamp: 1585168847061
 - kind: conda
   name: curl
-<<<<<<< HEAD
-  version: 8.9.0
-  build: h18eb788_0
-  subdir: linux-64
-  url: https://conda.anaconda.org/conda-forge/linux-64/curl-8.9.0-h18eb788_0.conda
-  sha256: 2a1fa34cd1d4aabba06b96f80a7cbaf97c240c1d71e11f35752ba3834c5fb3c7
-  md5: cb385c8a955ad49c3342b23cd1a26c11
-  depends:
-  - __glibc >=2.17,<3.0.a0
-  - krb5 >=1.21.3,<1.22.0a0
-  - libcurl 8.9.0 hdb1bdb2_0
-=======
   version: 8.9.1
   build: h18eb788_0
   subdir: linux-64
@@ -2255,7 +2219,6 @@
   - __glibc >=2.17,<3.0.a0
   - krb5 >=1.21.3,<1.22.0a0
   - libcurl 8.9.1 hdb1bdb2_0
->>>>>>> b5cc7711
   - libgcc-ng >=12
   - libssh2 >=1.11.0,<2.0a0
   - libzlib >=1.3.1,<2.0a0
@@ -2263,22 +2226,6 @@
   - zstd >=1.5.6,<1.6.0a0
   license: curl
   license_family: MIT
-<<<<<<< HEAD
-  size: 168292
-  timestamp: 1721821488903
-- kind: conda
-  name: curl
-  version: 8.9.0
-  build: hbf5303f_0
-  subdir: osx-arm64
-  url: https://conda.anaconda.org/conda-forge/osx-arm64/curl-8.9.0-hbf5303f_0.conda
-  sha256: d7de06d910bb85f1190beef730b149da098d0fb19289f032b0b8c9dcb95a407d
-  md5: 4bcc5096311f6e40ceb09c88aaf6da86
-  depends:
-  - __osx >=11.0
-  - krb5 >=1.21.3,<1.22.0a0
-  - libcurl 8.9.0 hfd8ffcc_0
-=======
   size: 169240
   timestamp: 1722439933267
 - kind: conda
@@ -2293,29 +2240,12 @@
   - __osx >=11.0
   - krb5 >=1.21.3,<1.22.0a0
   - libcurl 8.9.1 hfd8ffcc_0
->>>>>>> b5cc7711
   - libssh2 >=1.11.0,<2.0a0
   - libzlib >=1.3.1,<2.0a0
   - openssl >=3.3.1,<4.0a0
   - zstd >=1.5.6,<1.6.0a0
   license: curl
   license_family: MIT
-<<<<<<< HEAD
-  size: 153886
-  timestamp: 1721822286192
-- kind: conda
-  name: curl
-  version: 8.9.0
-  build: hcd6fca1_0
-  subdir: osx-64
-  url: https://conda.anaconda.org/conda-forge/osx-64/curl-8.9.0-hcd6fca1_0.conda
-  sha256: 3e91e1631ee7d278f8f745d967db3dceeb10b96488df114f0d6179c0ea520611
-  md5: 619f2c11d79f6cba62879e150fdeba2a
-  depends:
-  - __osx >=10.13
-  - krb5 >=1.21.3,<1.22.0a0
-  - libcurl 8.9.0 hfcf2730_0
-=======
   size: 153833
   timestamp: 1722440571650
 - kind: conda
@@ -2330,20 +2260,14 @@
   - __osx >=10.13
   - krb5 >=1.21.3,<1.22.0a0
   - libcurl 8.9.1 hfcf2730_0
->>>>>>> b5cc7711
   - libssh2 >=1.11.0,<2.0a0
   - libzlib >=1.3.1,<2.0a0
   - openssl >=3.3.1,<4.0a0
   - zstd >=1.5.6,<1.6.0a0
   license: curl
   license_family: MIT
-<<<<<<< HEAD
-  size: 156491
-  timestamp: 1721821964619
-=======
   size: 155927
   timestamp: 1722440198927
->>>>>>> b5cc7711
 - kind: conda
   name: cxx-compiler
   version: 1.7.0
@@ -3689,21 +3613,12 @@
   timestamp: 1712512769736
 - kind: conda
   name: libcurl
-<<<<<<< HEAD
-  version: 8.9.0
-  build: hdb1bdb2_0
-  subdir: linux-64
-  url: https://conda.anaconda.org/conda-forge/linux-64/libcurl-8.9.0-hdb1bdb2_0.conda
-  sha256: ff97a3160117385649e1b7e8b84fefb3561fceae09bb48d2bfdf37bc2b6bfdc9
-  md5: 5badfbdb2688d8aaca7bd3c98d557b97
-=======
   version: 8.9.1
   build: hdb1bdb2_0
   subdir: linux-64
   url: https://conda.anaconda.org/conda-forge/linux-64/libcurl-8.9.1-hdb1bdb2_0.conda
   sha256: 0ba60f83709068e9ec1ab543af998cb5a201c8379c871205447684a34b5abfd8
   md5: 7da1d242ca3591e174a3c7d82230d3c0
->>>>>>> b5cc7711
   depends:
   - krb5 >=1.21.3,<1.22.0a0
   - libgcc-ng >=12
@@ -3714,18 +3629,6 @@
   - zstd >=1.5.6,<1.6.0a0
   license: curl
   license_family: MIT
-<<<<<<< HEAD
-  size: 415655
-  timestamp: 1721821481248
-- kind: conda
-  name: libcurl
-  version: 8.9.0
-  build: hfcf2730_0
-  subdir: osx-64
-  url: https://conda.anaconda.org/conda-forge/osx-64/libcurl-8.9.0-hfcf2730_0.conda
-  sha256: 1e2c6482eb7753589d66dfe9997e1916611bcce387dfde55cd7d9f595fe84b72
-  md5: 861e66c46985b6eadd97c73ac77d1a07
-=======
   size: 416057
   timestamp: 1722439924963
 - kind: conda
@@ -3736,7 +3639,6 @@
   url: https://conda.anaconda.org/conda-forge/osx-64/libcurl-8.9.1-hfcf2730_0.conda
   sha256: a7ce066fbb2d34f7948d8e5da30d72ff01f0a5bcde05ea46fa2d647eeedad3a7
   md5: 6ea09f173c46d135ee6d6845fe50a9c0
->>>>>>> b5cc7711
   depends:
   - krb5 >=1.21.3,<1.22.0a0
   - libnghttp2 >=1.58.0,<2.0a0
@@ -3746,18 +3648,6 @@
   - zstd >=1.5.6,<1.6.0a0
   license: curl
   license_family: MIT
-<<<<<<< HEAD
-  size: 396435
-  timestamp: 1721821921421
-- kind: conda
-  name: libcurl
-  version: 8.9.0
-  build: hfd8ffcc_0
-  subdir: osx-arm64
-  url: https://conda.anaconda.org/conda-forge/osx-arm64/libcurl-8.9.0-hfd8ffcc_0.conda
-  sha256: ba011ec32dec44a19f810a7df05f333f6f6619a93a5a213575493f03abc8e851
-  md5: 32cee38aa05c3812c8e9d61a2077409b
-=======
   size: 397060
   timestamp: 1722440158491
 - kind: conda
@@ -3768,7 +3658,6 @@
   url: https://conda.anaconda.org/conda-forge/osx-arm64/libcurl-8.9.1-hfd8ffcc_0.conda
   sha256: 4d6006c866844a39fb835436a48407f54f2310111a6f1d3e89efb16cf5c4d81b
   md5: be0f46c6362775504d8894bd788a45b2
->>>>>>> b5cc7711
   depends:
   - krb5 >=1.21.3,<1.22.0a0
   - libnghttp2 >=1.58.0,<2.0a0
@@ -3778,13 +3667,8 @@
   - zstd >=1.5.6,<1.6.0a0
   license: curl
   license_family: MIT
-<<<<<<< HEAD
-  size: 375340
-  timestamp: 1721822231414
-=======
   size: 374937
   timestamp: 1722440523552
->>>>>>> b5cc7711
 - kind: conda
   name: libcxx
   version: 18.1.8
