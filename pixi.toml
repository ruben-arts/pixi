[project]
authors = [
  "Wolf Vollprecht <wolf@prefix.dev>",
  "Bas Zalmstra <bas@prefix.dev>",
  "Tim de Jager <tim@prefix.dev>",
  "Ruben Arts <ruben@prefix.dev>",
]
description = "Package management made easy!"
name = "pixi"
# Using faster repodata fetching from our experimental fast channel, which implements https://github.com/conda/ceps/pull/75
channels = ["https://fast.prefix.dev/conda-forge"]
platforms = ["linux-64", "win-64", "osx-64", "osx-arm64"]

[dependencies]
python = "3.12.*"

[tasks]
build = "cargo build --release"
bump = "tbump --only-patch $RELEASE_VERSION"
install = "cargo install --path . --locked"
install-as = { cmd = "python scripts/install.py", depends-on = ["build"] }
pypi-proxy = "python ./tests/pypi_proxy.py"
release = "python scripts/release.py"
run-all-examples = { cmd = "python ./tests/run_all_examples.py --pixi-exec $CARGO_TARGET_DIR/release/pixi", depends-on = [
  "build",
] }
test = "cargo test"
test-all = "cargo test --all-features"

[feature.pytest.dependencies]
filelock = ">=3.16.0,<4"
mypy = ">=1.11,<1.12"
pytest = "*"
pytest-rerunfailures = ">=14.0,<15"
pytest-xdist = ">=3.6.1,<4"
rich = ">=13.7.1,<14"
tomli-w = ">=1.0,<2"

[feature.pytest.tasks]
test-common-wheels-ci = { cmd = "pytest --numprocesses=auto --verbose tests/wheel_tests/" }
test-common-wheels-dev = { cmd = "pytest --numprocesses=auto tests/wheel_tests/", depends-on = [
  "build",
] }
test-integration-ci = "pytest --numprocesses=auto --verbose tests/integration"
test-integration-dev = { cmd = "pytest --numprocesses=auto tests/integration", depends-on = [
  "build",
] }
typecheck-integration = "mypy --strict tests/integration"

[feature.dev.dependencies]
# Needed for the citation
cffconvert = ">=2.0.0,<2.1"
tbump = ">=6.9.0,<6.10"

[feature.lint.dependencies]
pre-commit = ">=3.7.1,<4"
pre-commit-hooks = ">=4.6.0,<5"
ruff = ">=0.4.8,<0.5"
taplo = ">=0.9.1,<0.10"
typos = ">=1.23.1,<2"

[feature.lint.tasks]
lint = "pre-commit run --all-files --hook-stage=manual"
pre-commit-install = "pre-commit install --install-hooks -t=pre-commit -t=pre-push"
pre-commit-install-minimal = "pre-commit install -t=pre-commit"
pre-commit-run = "pre-commit run --all-files"
toml-format = { cmd = "taplo fmt", env = { RUST_LOG = "warn" } }
toml-lint = "taplo lint --verbose **/pixi.toml"

[feature.build.dependencies]
# Needed for building
git = ">=2.46.0,<3"
openssl = "3.*"
pkg-config = "0.29.*"
<<<<<<< HEAD
rust = "~=1.80.0"
=======
rust = "~=1.81.0"
>>>>>>> 475ad614
[feature.build.target.linux-64.dependencies]
clang = ">=18.1.8,<19.0"
compilers = ">=1.6.0"
make = ">=4.3,<5"
mold = ">=2.33.0,<3.0"
[feature.build.target.linux-64.activation]
scripts = ["scripts/activate.sh"]
[feature.build.target.osx-arm64.activation]
scripts = ["scripts/activate.sh"]
[feature.build.target.win-64.activation]
scripts = ["scripts/activate.bat"]

[feature.docs.dependencies]
cairosvg = "2.7.1.*"
git-cliff = ">=2.4.0,<3"
mdx_truly_sane_lists = ">=1.3,<2"
mike = "2.0.0.*"
mkdocs = "1.5.3.*"
mkdocs-material = ">=9.5.20,<10"
mkdocs-redirects = ">=1.2.1,<2"
pillow = ">=9.4.0"

[feature.docs.tasks]
build-docs = "mkdocs build --strict"
bump-changelog = "git-cliff --unreleased --prepend CHANGELOG.md --tag $RELEASE_VERSION"
deploy-dev = "mike deploy --push dev devel"
deploy-latest = "mike deploy --push --update-aliases $RELEASE_VERSION latest"
docs = "mkdocs serve"
mike-serve = "mike serve"

[feature.schema.tasks]
generate-schema = { cmd = "python model.py > schema.json", cwd = "schema" }
test-schema = { cmd = "pytest -s", depends-on = "generate-schema", cwd = "schema" }

[feature.schema.dependencies]
jsonschema = "*"
pydantic = ">=2.6.3,<2.7"
pyyaml = ">=6.0.1,<6.1"

[feature.pypi-gen.dependencies]
hatchling = ">=1.25.0,<2"
python-build = ">=1.2.2,<2"

[feature.pypi-gen.tasks]
pypi-gen-indexes = "python tests/pypi-indexes/generate-indexes.py"

[environments]
default = { features = [
  "build",
  "dev",
  "schema",
  "pytest",
], solve-group = "default" }
docs = { features = [
  "docs",
], no-default-feature = true, solve-group = "default" }
lint = { features = [
  "lint",
], no-default-feature = true, solve-group = "default" }
pypi-gen = { features = ["pypi-gen"] }
schema = { features = [
  "schema",
  "pytest",
], no-default-feature = true, solve-group = "default" }<|MERGE_RESOLUTION|>--- conflicted
+++ resolved
@@ -72,11 +72,7 @@
 git = ">=2.46.0,<3"
 openssl = "3.*"
 pkg-config = "0.29.*"
-<<<<<<< HEAD
-rust = "~=1.80.0"
-=======
 rust = "~=1.81.0"
->>>>>>> 475ad614
 [feature.build.target.linux-64.dependencies]
 clang = ">=18.1.8,<19.0"
 compilers = ">=1.6.0"
