--- conflicted
+++ resolved
@@ -23,13 +23,11 @@
 openssl = "3.*"
 pkg-config = "0.29.*"
 git = "2.42.0.*"
-<<<<<<< HEAD
+
 [target.linux-64.dependencies]
 compilers = { version="1.6.0", channel="conda-forge", build="ha770c72_0"}
-=======
-compilers = "1.6.0.*"
+
 
 # Documentation building
 mkdocs = "1.5.3.*"
-mkdocs-material = "9.4.4.*"
->>>>>>> 56855594
+mkdocs-material = "9.4.4.*"