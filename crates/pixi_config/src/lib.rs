--- conflicted
+++ resolved
@@ -688,17 +688,15 @@
     #[serde(skip_serializing_if = "ConcurrencyConfig::is_default")]
     pub concurrency: ConcurrencyConfig,
 
-<<<<<<< HEAD
     /// Run the post link scripts
     #[serde(default)]
     #[serde(skip_serializing_if = "Option::is_none")]
     pub run_post_link_scripts: Option<RunPostLinkScripts>,
-=======
+
     /// Https/Http proxy configuration for pixi
     #[serde(default)]
     #[serde(skip_serializing_if = "ProxyConfig::is_default")]
     pub proxy_config: ProxyConfig,
->>>>>>> 6c88c30c
 
     //////////////////////
     // Deprecated fields //
@@ -730,11 +728,8 @@
             shell: ShellConfig::default(),
             experimental: ExperimentalConfig::default(),
             concurrency: ConcurrencyConfig::default(),
-<<<<<<< HEAD
             run_post_link_scripts: None,
-=======
             proxy_config: ProxyConfig::default(),
->>>>>>> 6c88c30c
 
             // Deprecated fields
             change_ps1: None,
@@ -1575,7 +1570,6 @@
                     _ => return Err(err),
                 }
             }
-<<<<<<< HEAD
             key if key.starts_with("run-post-link-scripts") => {
                 if let Some(value) = value {
                     self.run_post_link_scripts = Some(
@@ -1586,7 +1580,6 @@
                     );
                 }
                 return Ok(());
-=======
             key if key.starts_with("proxy-config") => {
                 if key == "proxy-config" {
                     if let Some(value) = value {
@@ -1622,7 +1615,6 @@
                     }
                     _ => return Err(err),
                 }
->>>>>>> 6c88c30c
             }
             _ => return Err(err),
         }
@@ -1931,11 +1923,8 @@
                     RepodataChannelConfig::default(),
                 )]),
             },
-<<<<<<< HEAD
             run_post_link_scripts: Some(RunPostLinkScripts::Insecure),
-=======
             proxy_config: ProxyConfig::default(),
->>>>>>> 6c88c30c
             // Deprecated keys
             change_ps1: None,
             force_activate: None,
