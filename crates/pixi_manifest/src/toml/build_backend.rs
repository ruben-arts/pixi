--- conflicted
+++ resolved
@@ -88,7 +88,6 @@
             })
             .collect::<IndexMap<_, _>>();
 
-<<<<<<< HEAD
         Ok(WithWarnings {
             value: PackageBuild {
                 backend: BuildBackend {
@@ -96,7 +95,7 @@
                     spec: build_backend_spec,
                 },
                 additional_dependencies,
-                channels: self.channels.map(|channels| channels.value),
+                channels,
                 source: self.source,
                 config: self.configuration,
                 target_config: if target_config.is_empty() {
@@ -104,21 +103,6 @@
                 } else {
                     Some(target_config)
                 },
-=======
-        Ok(PackageBuild {
-            backend: BuildBackend {
-                name: self.backend.value.name.value,
-                spec: build_backend_spec,
-            },
-            additional_dependencies,
-            channels,
-            source: self.source,
-            configuration: self.configuration,
-            target_configuration: if target_configuration.is_empty() {
-                None
-            } else {
-                Some(target_configuration)
->>>>>>> cd6c1da0
             },
             warnings: self.warnings,
         })
@@ -202,13 +186,9 @@
 impl<'de> toml_span::Deserialize<'de> for TomlPackageBuild {
     fn deserialize(value: &mut Value<'de>) -> Result<Self, DeserError> {
         let mut th = TableHelper::new(value)?;
-<<<<<<< HEAD
         let mut warnings = Vec::new();
 
-        let build_backend = th.required_s("backend")?.into();
-=======
         let build_backend: PixiSpanned<TomlBuildBackend> = th.required_s("backend")?.into();
->>>>>>> cd6c1da0
         let channels = th
             .optional_s::<TomlWith<_, Vec<TomlFromStr<_>>>>("channels")
             .map(|s| PixiSpanned {
@@ -411,7 +391,7 @@
             .and_then(TomlPackageBuild::into_build_system)
             .expect("parsing should succeed");
 
-        assert_eq!(parsed.channels.unwrap().len(), 1);
+        assert_eq!(parsed.value.channels.unwrap().len(), 1);
     }
 
     #[test]
@@ -424,7 +404,7 @@
             .and_then(TomlPackageBuild::into_build_system)
             .expect("parsing should succeed");
 
-        assert_eq!(parsed.channels.unwrap().len(), 1);
+        assert_eq!(parsed.value.channels.unwrap().len(), 1);
     }
 
     #[test]
@@ -438,7 +418,7 @@
             .expect("parsing should succeed");
 
         // Should use backend.channels, not top-level channels
-        let channels = parsed.channels.unwrap();
+        let channels = parsed.value.channels.unwrap();
         assert_eq!(channels.len(), 1);
         assert_eq!(
             channels[0].to_string(),
@@ -464,9 +444,10 @@
             .and_then(TomlPackageBuild::into_build_system)
             .expect("parsing should succeed");
 
-        assert!(!parsed.additional_dependencies.is_empty());
+        assert!(!parsed.value.additional_dependencies.is_empty());
         assert!(
             parsed
+                .value
                 .additional_dependencies
                 .contains_key(&"git".parse::<rattler_conda_types::PackageName>().unwrap())
         );
@@ -482,9 +463,10 @@
             .and_then(TomlPackageBuild::into_build_system)
             .expect("parsing should succeed");
 
-        assert!(!parsed.additional_dependencies.is_empty());
+        assert!(!parsed.value.additional_dependencies.is_empty());
         assert!(
             parsed
+                .value
                 .additional_dependencies
                 .contains_key(&"git".parse::<rattler_conda_types::PackageName>().unwrap())
         );
@@ -501,14 +483,16 @@
             .expect("parsing should succeed");
 
         // Should prioritize backend.additional-dependencies
-        assert!(!parsed.additional_dependencies.is_empty());
+        assert!(!parsed.value.additional_dependencies.is_empty());
         assert!(
             parsed
+                .value
                 .additional_dependencies
                 .contains_key(&"rust".parse::<rattler_conda_types::PackageName>().unwrap())
         );
         assert!(
             !parsed
+                .value
                 .additional_dependencies
                 .contains_key(&"git".parse::<rattler_conda_types::PackageName>().unwrap())
         );
