--- conflicted
+++ resolved
@@ -3,15 +3,10 @@
 use indexmap::IndexMap;
 use miette::{IntoDiagnostic, Report, WrapErr};
 use pep440_rs::VersionSpecifiers;
-<<<<<<< HEAD
+use pep508_rs::Requirement;
 use pixi_spec::Spec;
-use pyproject_toml::{self, BuildSystem, Project};
+use pyproject_toml::{self, Project};
 use rattler_conda_types::{PackageName, ParseStrictness::Lenient, VersionSpec};
-=======
-use pep508_rs::Requirement;
-use pyproject_toml::{self, Project};
-use rattler_conda_types::{NamelessMatchSpec, PackageName, ParseStrictness::Lenient, VersionSpec};
->>>>>>> 66f1de5b
 use serde::Deserialize;
 use toml_edit::DocumentMut;
 
@@ -190,7 +185,8 @@
             .and_then(|n| pep508_rs::PackageName::new(n).ok())
     }
 
-    /// Returns optional dependencies from the `[project.optional-dependencies]` table
+    /// Returns optional dependencies from the `[project.optional-dependencies]`
+    /// table
     fn optional_dependencies(&self) -> Option<IndexMap<String, Vec<Requirement>>> {
         self.project().and_then(|p| p.optional_dependencies.clone())
     }
@@ -234,7 +230,8 @@
             .clone();
 
         // Set pixi project name, version, description and authors (if they are not set)
-        // with the ones from the `[project]` or `[tool.poetry]` tables of the `pyproject.toml`.
+        // with the ones from the `[project]` or `[tool.poetry]` tables of the
+        // `pyproject.toml`.
         manifest.project.name = item.name();
         manifest.project.description = item.description();
         manifest.project.version = item.version().and_then(|v| v.parse().ok());
