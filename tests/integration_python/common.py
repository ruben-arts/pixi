from enum import IntEnum
from pathlib import Path
import platform
import subprocess
import os

<<<<<<< HEAD
from rattler import Platform

PIXI_VERSION = "0.39.2"
=======
PIXI_VERSION = "0.39.3"
>>>>>>> 2e05115c


ALL_PLATFORMS = '["linux-64", "osx-64", "win-64", "linux-ppc64le", "linux-aarch64"]'

EMPTY_BOILERPLATE_PROJECT = f"""
[project]
name = "test"
channels = []
platforms = {ALL_PLATFORMS}
"""


class ExitCode(IntEnum):
    SUCCESS = 0
    FAILURE = 1
    INCORRECT_USAGE = 2


class Output:
    command: list[Path | str]
    stdout: str
    stderr: str
    returncode: int

    def __init__(self, command: list[Path | str], stdout: str, stderr: str, returncode: int):
        self.command = command
        self.stdout = stdout
        self.stderr = stderr
        self.returncode = returncode

    def __str__(self) -> str:
        return f"command: {self.command}"


def verify_cli_command(
    command: list[Path | str],
    expected_exit_code: ExitCode = ExitCode.SUCCESS,
    stdout_contains: str | list[str] | None = None,
    stdout_excludes: str | list[str] | None = None,
    stderr_contains: str | list[str] | None = None,
    stderr_excludes: str | list[str] | None = None,
    env: dict[str, str] | None = None,
    cwd: str | Path | None = None,
    reset_env: bool = False,
) -> Output:
    base_env = {} if reset_env else dict(os.environ)
    complete_env = base_env if env is None else base_env | env
    # Set `NO_GRAPHICS` to avoid to have miette splitting up lines
    complete_env |= {"NO_GRAPHICS": "1"}

    process = subprocess.run(command, capture_output=True, text=True, env=complete_env, cwd=cwd)
    stdout, stderr, returncode = process.stdout, process.stderr, process.returncode
    output = Output(command, stdout, stderr, returncode)
    print(f"command: {command}, stdout: {stdout}, stderr: {stderr}, code: {returncode}")
    assert (
        returncode == expected_exit_code
    ), f"Return code was {returncode}, expected {expected_exit_code}, stderr: {stderr}"

    if stdout_contains:
        if isinstance(stdout_contains, str):
            stdout_contains = [stdout_contains]
        for substring in stdout_contains:
            assert substring in stdout, f"'{substring}' not found in stdout: {stdout}"

    if stdout_excludes:
        if isinstance(stdout_excludes, str):
            stdout_excludes = [stdout_excludes]
        for substring in stdout_excludes:
            assert substring not in stdout, f"'{substring}' unexpectedly found in stdout: {stdout}"

    if stderr_contains:
        if isinstance(stderr_contains, str):
            stderr_contains = [stderr_contains]
        for substring in stderr_contains:
            assert substring in stderr, f"'{substring}' not found in stderr: {stderr}"

    if stderr_excludes:
        if isinstance(stderr_excludes, str):
            stderr_excludes = [stderr_excludes]
        for substring in stderr_excludes:
            assert substring not in stderr, f"'{substring}' unexpectedly found in stderr: {stderr}"

    return output


def bat_extension(exe_name: str) -> str:
    if platform.system() == "Windows":
        return exe_name + ".bat"
    else:
        return exe_name


def exec_extension(exe_name: str) -> str:
    if platform.system() == "Windows":
        return exe_name + ".exe"
    else:
        return exe_name


def is_binary(path: Path) -> bool:
    textchars = bytearray({7, 8, 9, 10, 12, 13, 27} | set(range(0x20, 0x100)) - {0x7F})
    with open(path, "rb") as f:
        return bool(f.read(2048).translate(None, textchars))


def pixi_dir(project_root: Path) -> Path:
    return project_root.joinpath(".pixi")


def default_env_path(project_root: Path) -> Path:
    return pixi_dir(project_root).joinpath("envs", "default")


def root() -> Path:
    return Path(__file__).parents[2]


def current_platform() -> str:
    return str(Platform.current())<|MERGE_RESOLUTION|>--- conflicted
+++ resolved
@@ -4,13 +4,9 @@
 import subprocess
 import os
 
-<<<<<<< HEAD
 from rattler import Platform
 
-PIXI_VERSION = "0.39.2"
-=======
 PIXI_VERSION = "0.39.3"
->>>>>>> 2e05115c
 
 
 ALL_PLATFORMS = '["linux-64", "osx-64", "win-64", "linux-ppc64le", "linux-aarch64"]'
