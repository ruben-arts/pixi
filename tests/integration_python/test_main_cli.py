import os
from pathlib import Path
from .common import verify_cli_command, ExitCode, PIXI_VERSION
import tomllib
import json
import pytest


def test_pixi(pixi: Path) -> None:
    verify_cli_command(
        [pixi], ExitCode.INCORRECT_USAGE, stdout_excludes=f"[version {PIXI_VERSION}]"
    )
    verify_cli_command([pixi, "--version"], ExitCode.SUCCESS, stdout_contains=PIXI_VERSION)


@pytest.mark.slow
def test_project_commands(pixi: Path, tmp_path: Path) -> None:
    manifest_path = tmp_path / "pixi.toml"
    # Create a new project
    verify_cli_command([pixi, "init", tmp_path], ExitCode.SUCCESS)

    # Channel commands
    verify_cli_command(
        [
            pixi,
            "project",
            "--manifest-path",
            manifest_path,
            "channel",
            "add",
            "bioconda",
        ],
        ExitCode.SUCCESS,
    )
    verify_cli_command(
        [pixi, "project", "--manifest-path", manifest_path, "channel", "list"],
        ExitCode.SUCCESS,
        stdout_contains="bioconda",
    )
    verify_cli_command(
        [
            pixi,
            "project",
            "--manifest-path",
            manifest_path,
            "channel",
            "remove",
            "bioconda",
        ],
        ExitCode.SUCCESS,
    )

    # Description commands
    verify_cli_command(
        [
            pixi,
            "project",
            "--manifest-path",
            manifest_path,
            "description",
            "set",
            "blabla",
        ],
        ExitCode.SUCCESS,
    )
    verify_cli_command(
        [pixi, "project", "--manifest-path", manifest_path, "description", "get"],
        ExitCode.SUCCESS,
        stdout_contains="blabla",
    )

    # Environment commands
    verify_cli_command(
        [
            pixi,
            "project",
            "--manifest-path",
            manifest_path,
            "environment",
            "add",
            "test",
        ],
        ExitCode.SUCCESS,
    )
    verify_cli_command(
        [pixi, "project", "--manifest-path", manifest_path, "environment", "list"],
        ExitCode.SUCCESS,
        stdout_contains="test",
    )
    verify_cli_command(
        [
            pixi,
            "project",
            "--manifest-path",
            manifest_path,
            "environment",
            "remove",
            "test",
        ],
        ExitCode.SUCCESS,
    )
    verify_cli_command(
        [pixi, "project", "--manifest-path", manifest_path, "environment", "list"],
        ExitCode.SUCCESS,
        stdout_excludes="test",
    )

    # Platform commands
    verify_cli_command(
        [
            pixi,
            "project",
            "--manifest-path",
            manifest_path,
            "platform",
            "add",
            "linux-64",
        ],
        ExitCode.SUCCESS,
    )
    verify_cli_command(
        [pixi, "project", "--manifest-path", manifest_path, "platform", "list"],
        ExitCode.SUCCESS,
        stdout_contains="linux-64",
    )
    verify_cli_command(
        [
            pixi,
            "project",
            "--manifest-path",
            manifest_path,
            "platform",
            "remove",
            "linux-64",
        ],
        ExitCode.SUCCESS,
    )
    verify_cli_command(
        [pixi, "project", "--manifest-path", manifest_path, "platform", "list"],
        ExitCode.SUCCESS,
        stdout_excludes="linux-64",
    )

    # Version commands
    verify_cli_command(
        [pixi, "project", "--manifest-path", manifest_path, "version", "set", "1.2.3"],
        ExitCode.SUCCESS,
    )
    verify_cli_command(
        [pixi, "project", "--manifest-path", manifest_path, "version", "get"],
        ExitCode.SUCCESS,
        stdout_contains="1.2.3",
    )
    verify_cli_command(
        [pixi, "project", "--manifest-path", manifest_path, "version", "major"],
        ExitCode.SUCCESS,
        stderr_contains="2.2.3",
    )
    verify_cli_command(
        [pixi, "project", "--manifest-path", manifest_path, "version", "minor"],
        ExitCode.SUCCESS,
        stderr_contains="2.3.3",
    )
    verify_cli_command(
        [pixi, "project", "--manifest-path", manifest_path, "version", "patch"],
        ExitCode.SUCCESS,
        stderr_contains="2.3.4",
    )


def test_broken_config(pixi: Path, tmp_path: Path) -> None:
    env = {"PIXI_HOME": str(tmp_path)}
    config = tmp_path.joinpath("config.toml")
    toml = """
    [repodata-config."https://prefix.dev/"]
    disable-sharded = false
    """
    config.write_text(toml)

    # Test basic commands
    verify_cli_command([pixi, "info"], env=env)

    toml_invalid = toml + "invalid"
    config.write_text(toml_invalid)
    verify_cli_command([pixi, "info"], env=env, stderr_contains="parse error")

    toml_unknown = "invalid-key = true" + toml
    config.write_text(toml_unknown)
    verify_cli_command([pixi, "info"], env=env, stderr_contains="Ignoring 'invalid-key'")


@pytest.mark.slow
def test_search(pixi: Path) -> None:
    verify_cli_command(
        [pixi, "search", "rattler-build", "-c", "conda-forge"],
        ExitCode.SUCCESS,
        stdout_contains="rattler-build",
    )
    verify_cli_command(
        [pixi, "search", "rattler-build", "-c", "https://fast.prefix.dev/conda-forge"],
        ExitCode.SUCCESS,
        stdout_contains="rattler-build",
    )


@pytest.mark.slow
def test_simple_project_setup(pixi: Path, tmp_path: Path) -> None:
    manifest_path = tmp_path / "pixi.toml"
    conda_forge = "https://fast.prefix.dev/conda-forge"
    # Create a new project
    verify_cli_command([pixi, "init", "-c", conda_forge, tmp_path], ExitCode.SUCCESS)

    # Add package
    verify_cli_command(
        [pixi, "add", "--manifest-path", manifest_path, "_r-mutex"],
        ExitCode.SUCCESS,
        stderr_contains="Added",
    )
    verify_cli_command(
        [
            pixi,
            "add",
            "--manifest-path",
            manifest_path,
            "--feature",
            "test",
            "_r-mutex==1.0.1",
        ],
        ExitCode.SUCCESS,
        stderr_contains=["test", "==1.0.1"],
    )
    verify_cli_command(
        [
            pixi,
            "add",
            "--manifest-path",
            manifest_path,
            "--platform",
            "linux-64",
            f"{conda_forge}::_r-mutex",
        ],
        ExitCode.SUCCESS,
        stderr_contains=["linux-64", "conda-forge"],
    )
    verify_cli_command(
        [
            pixi,
            "add",
            "--manifest-path",
            manifest_path,
            "-f",
            "test",
            "-p",
            "osx-arm64",
            "_r-mutex",
        ],
        ExitCode.SUCCESS,
        stderr_contains=["osx-arm64", "test"],
    )

    # Remove package
    verify_cli_command(
        [pixi, "remove", "--manifest-path", manifest_path, "_r-mutex"],
        ExitCode.SUCCESS,
        stderr_contains="Removed",
    )
    verify_cli_command(
        [
            pixi,
            "remove",
            "--manifest-path",
            manifest_path,
            "--feature",
            "test",
            "_r-mutex",
        ],
        ExitCode.SUCCESS,
        stderr_contains=["test", "Removed"],
    )
    verify_cli_command(
        [
            pixi,
            "remove",
            "--manifest-path",
            manifest_path,
            "--platform",
            "linux-64",
            f"{conda_forge}::_r-mutex",
        ],
        ExitCode.SUCCESS,
        stderr_contains=["linux-64", "conda-forge", "Removed"],
    )
    verify_cli_command(
        [
            pixi,
            "remove",
            "--manifest-path",
            manifest_path,
            "-f",
            "test",
            "-p",
            "osx-arm64",
            "_r-mutex",
        ],
        ExitCode.SUCCESS,
        stderr_contains=["osx-arm64", "test", "Removed"],
    )


@pytest.mark.slow
def test_pixi_init_pyproject(pixi: Path, tmp_path: Path) -> None:
    manifest_path = tmp_path / "pyproject.toml"
    # Create a new project
    verify_cli_command([pixi, "init", tmp_path, "--format", "pyproject"], ExitCode.SUCCESS)
    # Verify that install works
    verify_cli_command([pixi, "install", "--manifest-path", manifest_path], ExitCode.SUCCESS)


def test_upgrade_package_does_not_exist(
    pixi: Path, tmp_path: Path, multiple_versions_channel_1: str
) -> None:
    manifest_path = tmp_path / "pixi.toml"

    # Create a new project
    verify_cli_command([pixi, "init", "--channel", multiple_versions_channel_1, tmp_path])

    # Add package
    verify_cli_command([pixi, "add", "--manifest-path", manifest_path, "package"])

    # Similar package names that don't exist should get suggestions
    verify_cli_command(
        [pixi, "upgrade", "--manifest-path", manifest_path, "package_similar_name"],
        ExitCode.FAILURE,
        stderr_contains=[
            "could not find a package named 'package_similar_name'",
            "did you mean 'package'",
        ],
    )

    verify_cli_command(
        [pixi, "upgrade", "--manifest-path", manifest_path, "different_name"],
        ExitCode.FAILURE,
        stderr_contains="could not find a package named 'different_name'",
        stderr_excludes="did you mean 'package'",
    )


def test_upgrade_conda_package(
    pixi: Path, tmp_path: Path, multiple_versions_channel_1: str
) -> None:
    manifest_path = tmp_path / "pixi.toml"

    # Create a new project
    verify_cli_command([pixi, "init", "--channel", multiple_versions_channel_1, tmp_path])

    # Add package pinned to version 0.1.0
    verify_cli_command(
        [
            pixi,
            "add",
            "--manifest-path",
            manifest_path,
            f"package==0.1.0[channel={multiple_versions_channel_1},build_number=0]",
        ]
    )
    parsed_manifest = tomllib.loads(manifest_path.read_text())
    package = parsed_manifest["dependencies"]["package"]
    assert package["version"] == "==0.1.0"
    assert package["channel"] == multiple_versions_channel_1
    assert package["build-number"] == "==0"

    # Upgrade package, it should now be at 0.2.0, with semver ranges
    # The channel should still be specified
    verify_cli_command(
        [pixi, "upgrade", "--manifest-path", manifest_path, "package"],
        stderr_contains=["package", "0.1.0", "0.2.0"],
    )
    parsed_manifest = tomllib.loads(manifest_path.read_text())
    package = parsed_manifest["dependencies"]["package"]
    assert package["version"] == ">=0.2.0,<0.3"
    assert package["channel"] == multiple_versions_channel_1
    assert "build-number" not in package


def test_upgrade_exclude(pixi: Path, tmp_path: Path, multiple_versions_channel_1: str) -> None:
    manifest_path = tmp_path / "pixi.toml"

    # Create a new project
    verify_cli_command([pixi, "init", "--channel", multiple_versions_channel_1, tmp_path])

    # Add package pinned to version 0.1.0
    verify_cli_command(
        [pixi, "add", "--manifest-path", manifest_path, "package==0.1.0", "package2==0.1.0"]
    )
    parsed_manifest = tomllib.loads(manifest_path.read_text())
    assert parsed_manifest["dependencies"]["package"] == "==0.1.0"
    assert parsed_manifest["dependencies"]["package2"] == "==0.1.0"

    # Upgrade package, it should now be at 0.2.0, with semver ranges
    # package2, should still be at 0.1.0, since we excluded it
    verify_cli_command(
        [pixi, "upgrade", "--manifest-path", manifest_path, "--exclude", "package2"],
        stderr_contains=["package", "0.1.0", "0.2.0"],
        stderr_excludes="package2",
    )
    parsed_manifest = tomllib.loads(manifest_path.read_text())
    assert parsed_manifest["dependencies"]["package"] == ">=0.2.0,<0.3"
    assert parsed_manifest["dependencies"]["package2"] == "==0.1.0"


def test_upgrade_json_output(pixi: Path, tmp_path: Path, multiple_versions_channel_1: str) -> None:
    manifest_path = tmp_path / "pixi.toml"

    # Create a new project
    verify_cli_command([pixi, "init", "--channel", multiple_versions_channel_1, tmp_path])

    # Add package pinned to version 0.1.0
    verify_cli_command(
        [pixi, "add", "--manifest-path", manifest_path, "package==0.1.0", "package2==0.1.0"]
    )
    parsed_manifest = tomllib.loads(manifest_path.read_text())
    assert parsed_manifest["dependencies"]["package"] == "==0.1.0"
    assert parsed_manifest["dependencies"]["package2"] == "==0.1.0"

    # Check if json output is correct and readable
    result = verify_cli_command(
        [pixi, "upgrade", "--manifest-path", manifest_path, "--json"],
        stdout_contains=["package", "package2", "0.1.0", "0.2.0", 'version": ', "before", "after"],
    )

    data = json.loads(result.stdout)
    assert data["environment"]["default"]


def test_upgrade_dryrun(pixi: Path, tmp_path: Path, multiple_versions_channel_1: str) -> None:
    manifest_path = tmp_path / "pixi.toml"
    lock_file_path = tmp_path / "pixi.lock"
    # Create a new project
    verify_cli_command([pixi, "init", "--channel", multiple_versions_channel_1, tmp_path])

    # Add package pinned to version 0.1.0
    verify_cli_command(
        [pixi, "add", "--manifest-path", manifest_path, "package==0.1.0", "package2==0.1.0"]
    )

    manifest_content = manifest_path.read_text()
    lock_file_content = lock_file_path.read_text()
    # Rename .pixi folder, no remove to avoid remove logic.
    os.renames(tmp_path / ".pixi", tmp_path / ".pixi_backup")

    parsed_manifest = tomllib.loads(manifest_path.read_text())
    assert parsed_manifest["dependencies"]["package"] == "==0.1.0"
    assert parsed_manifest["dependencies"]["package2"] == "==0.1.0"

    verify_cli_command(
        [pixi, "upgrade", "--manifest-path", manifest_path, "--dry-run"],
        stderr_contains=["package", "0.1.0", "0.2.0"],
    )

    # Verify the manifest, lock file and .pixi folder are not modified
    assert manifest_path.read_text() == manifest_content
    assert lock_file_path.read_text() == lock_file_content
    assert not os.path.exists(tmp_path / ".pixi")


@pytest.mark.slow
def test_upgrade_pypi_package(pixi: Path, tmp_path: Path) -> None:
    manifest_path = tmp_path / "pixi.toml"

    # Create a new project
    verify_cli_command([pixi, "init", tmp_path])

    # Add python
    verify_cli_command([pixi, "add", "--manifest-path", manifest_path, "python=3.13"])

    # Add httpx pinned to version 0.26.0
    verify_cli_command(
        [
            pixi,
            "add",
            "--manifest-path",
            manifest_path,
            "--pypi",
            "httpx[cli]==0.26.0",
        ]
    )
    parsed_manifest = tomllib.loads(manifest_path.read_text())
    assert parsed_manifest["pypi-dependencies"]["httpx"]["version"] == "==0.26.0"
    assert parsed_manifest["pypi-dependencies"]["httpx"]["extras"] == ["cli"]

    # Upgrade httpx, it should now be upgraded
    # Extras should be preserved
    verify_cli_command(
        [pixi, "upgrade", "--manifest-path", manifest_path, "httpx"],
        stderr_contains=["httpx", "0.26.0"],
    )
    parsed_manifest = tomllib.loads(manifest_path.read_text())
    assert parsed_manifest["pypi-dependencies"]["httpx"]["version"] != "==0.26.0"
    assert parsed_manifest["pypi-dependencies"]["httpx"]["extras"] == ["cli"]


@pytest.mark.slow
def test_upgrade_pypi_and_conda_package(pixi: Path, tmp_path: Path) -> None:
    manifest_path = tmp_path / "pyproject.toml"

    # Create a new project
    verify_cli_command([pixi, "init", "--format", "pyproject", tmp_path])

    # Add pinned numpy as conda and pypi dependency
    verify_cli_command([pixi, "add", "--manifest-path", manifest_path, "numpy==1.*"])
    verify_cli_command([pixi, "add", "--manifest-path", manifest_path, "--pypi", "numpy==1.*"])

    parsed_manifest = tomllib.loads(manifest_path.read_text())
    numpy_pypi = parsed_manifest["project"]["dependencies"][0]
    assert numpy_pypi == "numpy==1.*"
    numpy_conda = parsed_manifest["tool"]["pixi"]["dependencies"]["numpy"]
    assert numpy_conda == "1.*"

    # Upgrade numpy, both conda and pypi should be upgraded
    verify_cli_command(
        [pixi, "upgrade", "--manifest-path", manifest_path, "numpy"],
        stderr_contains=["numpy", "1."],
    )
    parsed_manifest = tomllib.loads(manifest_path.read_text())
    numpy_pypi = parsed_manifest["project"]["dependencies"][0]
    assert "1.*" not in numpy_pypi
    numpy_conda = parsed_manifest["tool"]["pixi"]["dependencies"]["numpy"]
    assert numpy_conda != "1.*"


<<<<<<< HEAD
@pytest.mark.slow
def test_upgrade_dependency_location(pixi: Path, tmp_path: Path) -> None:
    # Test based on https://github.com/prefix-dev/pixi/issues/2470
    # Making sure pixi places the upgraded package in the correct location
    manifest_path = tmp_path / "pyproject.toml"
    pyproject = """
    [project]
    dependencies = []
    name = "test-upgrade"
    requires-python = ">= 3.11"

    [tool.pixi.project]
    channels = ["conda-forge"]
    platforms = ["linux-64"]

    [tool.pixi.pypi-dependencies]
    polars = "==0.*"
    """

    manifest_path.write_text(pyproject)

    # Upgrade numpy, both conda and pypi should be upgraded
    verify_cli_command(
        [pixi, "upgrade", "--manifest-path", manifest_path],
        stderr_contains=["polars"],
    )
    parsed_manifest = tomllib.loads(manifest_path.read_text())
    # Check that the requires-python is modified
    requires_python = parsed_manifest["project"]["requires-python"]
    assert "3.11" not in requires_python

    # Check that `tool.pixi.dependencies.python` doesn't exist
    assert "python" not in parsed_manifest.get("tool", {}).get("pixi", {}).get("dependencies", {})

    # Check that the pypi-dependency is upgraded
    polars_pypi = parsed_manifest["tool"]["pixi"]["pypi-dependencies"]["polars"]
    assert polars_pypi
    assert polars_pypi != "==0.*"

    # Check that the pypi-dependency doesn't exist in the project dependencies
    assert "polars" not in parsed_manifest["project"]["dependencies"]
=======
def test_upgrade_keep_info(pixi: Path, tmp_path: Path, multiple_versions_channel_1: str) -> None:
    manifest_path = tmp_path / "pixi.toml"

    # Create a new project
    verify_cli_command([pixi, "init", "--channel", multiple_versions_channel_1, tmp_path])

    # Add package pinned to version 0.1.0
    verify_cli_command(
        [
            pixi,
            "add",
            "--manifest-path",
            manifest_path,
            f"{multiple_versions_channel_1}::package3==0.1.0=ab*",
        ]
    )
    parsed_manifest = tomllib.loads(manifest_path.read_text())
    assert "==0.1.0" in parsed_manifest["dependencies"]["package3"]["version"]
    assert "ab*" in parsed_manifest["dependencies"]["package3"]["build"]
    assert multiple_versions_channel_1 in parsed_manifest["dependencies"]["package3"]["channel"]

    # Upgrade all, it should now be at 0.2.0, with the build intact
    verify_cli_command(
        [pixi, "upgrade", "--manifest-path", manifest_path],
        stderr_contains=["package3", "0.1.0", "0.2.0"],
    )
    parsed_manifest = tomllib.loads(manifest_path.read_text())
    # Update version
    assert parsed_manifest["dependencies"]["package3"]["version"] == ">=0.2.0,<0.3"
    # Keep build
    assert "ab*" in parsed_manifest["dependencies"]["package3"]["build"]
    # Keep channel
    assert multiple_versions_channel_1 in parsed_manifest["dependencies"]["package3"]["channel"]

    # Upgrade package3, it should now be at 0.2.0, with the build intact because it has a wildcard
    verify_cli_command(
        [pixi, "upgrade", "--manifest-path", manifest_path, "package3"],
    )
    parsed_manifest = tomllib.loads(manifest_path.read_text())
    # Update version
    assert parsed_manifest["dependencies"]["package3"]["version"] == ">=0.2.0,<0.3"
    # Keep build
    assert "ab*" in parsed_manifest["dependencies"]["package3"]["build"]
    # Keep channel
    assert multiple_versions_channel_1 in parsed_manifest["dependencies"]["package3"]["channel"]


def test_upgrade_remove_info(pixi: Path, tmp_path: Path, multiple_versions_channel_1: str) -> None:
    manifest_path = tmp_path / "pixi.toml"

    # Create a new project
    verify_cli_command([pixi, "init", "--channel", multiple_versions_channel_1, tmp_path])

    # Add package pinned to version 0.1.0
    verify_cli_command(
        [
            pixi,
            "add",
            "--manifest-path",
            manifest_path,
            f"{multiple_versions_channel_1}::package3==0.1.0=abc",
        ]
    )
    parsed_manifest = tomllib.loads(manifest_path.read_text())
    assert "==0.1.0" in parsed_manifest["dependencies"]["package3"]["version"]
    assert "abc" in parsed_manifest["dependencies"]["package3"]["build"]
    assert multiple_versions_channel_1 in parsed_manifest["dependencies"]["package3"]["channel"]

    # Upgrade package3, it should now be at 0.2.0, without the build but with the channel
    verify_cli_command(
        [pixi, "upgrade", "--manifest-path", manifest_path, "package3"],
    )
    parsed_manifest = tomllib.loads(manifest_path.read_text())
    # Update version
    assert parsed_manifest["dependencies"]["package3"]["version"] == ">=0.2.0,<0.3"
    # Keep channel
    assert multiple_versions_channel_1 in parsed_manifest["dependencies"]["package3"]["channel"]
    # Remove build
    assert "build" not in parsed_manifest["dependencies"]["package3"]
>>>>>>> 9fc83db3
<|MERGE_RESOLUTION|>--- conflicted
+++ resolved
@@ -528,7 +528,6 @@
     assert numpy_conda != "1.*"
 
 
-<<<<<<< HEAD
 @pytest.mark.slow
 def test_upgrade_dependency_location(pixi: Path, tmp_path: Path) -> None:
     # Test based on https://github.com/prefix-dev/pixi/issues/2470
@@ -570,7 +569,8 @@
 
     # Check that the pypi-dependency doesn't exist in the project dependencies
     assert "polars" not in parsed_manifest["project"]["dependencies"]
-=======
+
+
 def test_upgrade_keep_info(pixi: Path, tmp_path: Path, multiple_versions_channel_1: str) -> None:
     manifest_path = tmp_path / "pixi.toml"
 
@@ -649,5 +649,4 @@
     # Keep channel
     assert multiple_versions_channel_1 in parsed_manifest["dependencies"]["package3"]["channel"]
     # Remove build
-    assert "build" not in parsed_manifest["dependencies"]["package3"]
->>>>>>> 9fc83db3
+    assert "build" not in parsed_manifest["dependencies"]["package3"]