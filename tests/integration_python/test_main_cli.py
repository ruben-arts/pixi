--- conflicted
+++ resolved
@@ -716,7 +716,58 @@
     )
 
 
-<<<<<<< HEAD
+def test_dont_add_broken_dep(pixi: Path, tmp_pixi_workspace: Path, dummy_channel_1: str) -> None:
+    manifest_path = tmp_pixi_workspace / "pixi.toml"
+
+    # Create a new project
+    verify_cli_command([pixi, "init", "--channel", dummy_channel_1, tmp_pixi_workspace])
+
+    manifest_content = tmp_pixi_workspace.joinpath("pixi.toml").read_text()
+
+    # Add a non existing package should error
+    verify_cli_command(
+        [pixi, "add", "--manifest-path", manifest_path, "dummy-a=1000000"],
+        ExitCode.FAILURE,
+    )
+
+    # It should not have modified the manifest on failure
+    assert manifest_content == tmp_pixi_workspace.joinpath("pixi.toml").read_text()
+
+
+def test_pixi_manifest_path(pixi: Path, tmp_pixi_workspace: Path) -> None:
+    manifest_path = tmp_pixi_workspace / "pixi.toml"
+
+    # Create a new project
+    verify_cli_command([pixi, "init", tmp_pixi_workspace], ExitCode.SUCCESS)
+
+    # Modify project without manifest path
+    verify_cli_command(
+        [
+            pixi,
+            "project",
+            "description",
+            "set",
+            "blabla",
+        ],
+        ExitCode.SUCCESS,
+        cwd=tmp_pixi_workspace,
+    )
+
+    # Verify project by manifest path to 'pixi.toml'
+    verify_cli_command(
+        [pixi, "project", "--manifest-path", manifest_path, "description", "get"],
+        ExitCode.SUCCESS,
+        stdout_contains="blabla",
+    )
+
+    # Verify project by manifest path to workspace
+    verify_cli_command(
+        [pixi, "project", "--manifest-path", tmp_pixi_workspace, "description", "get"],
+        ExitCode.SUCCESS,
+        stdout_contains="blabla",
+    )
+
+
 def test_project_system_requirements(pixi: Path, tmp_pixi_workspace: Path) -> None:
     verify_cli_command([pixi, "init", tmp_pixi_workspace])
 
@@ -818,38 +869,10 @@
     )
 
     # Add extra environment
-=======
-def test_dont_add_broken_dep(pixi: Path, tmp_pixi_workspace: Path, dummy_channel_1: str) -> None:
-    manifest_path = tmp_pixi_workspace / "pixi.toml"
-
-    # Create a new project
-    verify_cli_command([pixi, "init", "--channel", dummy_channel_1, tmp_pixi_workspace])
-
-    manifest_content = tmp_pixi_workspace.joinpath("pixi.toml").read_text()
-
-    # Add a non existing package should error
-    verify_cli_command(
-        [pixi, "add", "--manifest-path", manifest_path, "dummy-a=1000000"],
-        ExitCode.FAILURE,
-    )
-
-    # It should not have modified the manifest on failure
-    assert manifest_content == tmp_pixi_workspace.joinpath("pixi.toml").read_text()
-
-
-def test_pixi_manifest_path(pixi: Path, tmp_pixi_workspace: Path) -> None:
-    manifest_path = tmp_pixi_workspace / "pixi.toml"
-
-    # Create a new project
-    verify_cli_command([pixi, "init", tmp_pixi_workspace], ExitCode.SUCCESS)
-
-    # Modify project without manifest path
->>>>>>> fb9b3ac0
-    verify_cli_command(
-        [
-            pixi,
-            "project",
-<<<<<<< HEAD
+    verify_cli_command(
+        [
+            pixi,
+            "project",
             "--manifest-path",
             tmp_pixi_workspace / "pixi.toml",
             "system-requirements",
@@ -890,26 +913,4 @@
         ],
         ExitCode.SUCCESS,
         stdout_contains=["Linux: 10.1"],
-=======
-            "description",
-            "set",
-            "blabla",
-        ],
-        ExitCode.SUCCESS,
-        cwd=tmp_pixi_workspace,
-    )
-
-    # Verify project by manifest path to 'pixi.toml'
-    verify_cli_command(
-        [pixi, "project", "--manifest-path", manifest_path, "description", "get"],
-        ExitCode.SUCCESS,
-        stdout_contains="blabla",
-    )
-
-    # Verify project by manifest path to workspace
-    verify_cli_command(
-        [pixi, "project", "--manifest-path", tmp_pixi_workspace, "description", "get"],
-        ExitCode.SUCCESS,
-        stdout_contains="blabla",
->>>>>>> fb9b3ac0
     )