--- conflicted
+++ resolved
@@ -542,7 +542,6 @@
     assert numpy_conda != "1.*"
 
 
-<<<<<<< HEAD
 @pytest.mark.slow
 def test_upgrade_dependency_location_pixi(pixi: Path, tmp_path: Path) -> None:
     # Test based on https://github.com/prefix-dev/pixi/issues/2470
@@ -599,15 +598,11 @@
     assert polars_pypi != "==0.*"
     assert "numpy" not in pypi_dependencies
 
-
-def test_upgrade_keep_info(pixi: Path, tmp_path: Path, multiple_versions_channel_1: str) -> None:
-    manifest_path = tmp_path / "pixi.toml"
-=======
+    
 def test_upgrade_keep_info(
     pixi: Path, tmp_pixi_workspace: Path, multiple_versions_channel_1: str
 ) -> None:
     manifest_path = tmp_pixi_workspace / "pixi.toml"
->>>>>>> 73a95a5a
 
     # Create a new project
     verify_cli_command([pixi, "init", "--channel", multiple_versions_channel_1, tmp_pixi_workspace])
