from pathlib import Path
import tomllib

import tomli_w
from .common import verify_cli_command, ExitCode
import platform


def exec_extension(exe_name: str) -> str:
    if platform.system() == "Windows":
        return exe_name + ".bat"
    else:
        return exe_name


def test_global_sync_dependencies(pixi: Path, tmp_path: Path) -> None:
    env = {"PIXI_HOME": str(tmp_path)}
    manifests = tmp_path.joinpath("manifests")
    manifests.mkdir()
    manifest = manifests.joinpath("pixi-global.toml")
    toml = """
    [envs.test]
    channels = ["conda-forge"]
    [envs.test.dependencies]
    python = "3.12"

    [envs.test.exposed]
    "python-injected" = "python"
    """
    parsed_toml = tomllib.loads(toml)
    manifest.write_text(toml)
    python_injected = tmp_path / "bin" / exec_extension("python-injected")

    # Test basic commands
    verify_cli_command([pixi, "global", "sync"], ExitCode.SUCCESS, env=env)
    verify_cli_command(
        [python_injected, "--version"], ExitCode.SUCCESS, env=env, stdout_contains="3.12"
    )
    verify_cli_command([python_injected, "-c", "import numpy"], ExitCode.FAILURE, env=env)

    # Add numpy
    parsed_toml["envs"]["test"]["dependencies"]["numpy"] = "*"
    manifest.write_text(tomli_w.dumps(parsed_toml))
    verify_cli_command([pixi, "global", "sync"], ExitCode.SUCCESS, env=env)
    verify_cli_command([python_injected, "-c", "import numpy"], ExitCode.SUCCESS, env=env)

    # Remove numpy again
    del parsed_toml["envs"]["test"]["dependencies"]["numpy"]
    manifest.write_text(tomli_w.dumps(parsed_toml))
    verify_cli_command([pixi, "global", "sync"], ExitCode.SUCCESS, env=env)
    verify_cli_command([python_injected, "-c", "import numpy"], ExitCode.FAILURE, env=env)

    # Remove python
    del parsed_toml["envs"]["test"]["dependencies"]["python"]
    manifest.write_text(tomli_w.dumps(parsed_toml))
    verify_cli_command(
        [pixi, "global", "sync"],
        ExitCode.FAILURE,
        env=env,
        stderr_contains=["Could not find executable", "Failed to add executables for environment"],
    )


def test_global_sync_platform(pixi: Path, tmp_path: Path) -> None:
    env = {"PIXI_HOME": str(tmp_path)}
    manifests = tmp_path.joinpath("manifests")
    manifests.mkdir()
    manifest = manifests.joinpath("pixi-global.toml")
    toml = """
    [envs.test]
    channels = ["conda-forge"]
    platform = "win-64"
    [envs.test.dependencies]
    binutils = "2.40"
    """
    parsed_toml = tomllib.loads(toml)
    manifest.write_text(toml)
    # Exists on win-64
    verify_cli_command([pixi, "global", "sync"], ExitCode.SUCCESS, env=env)

    # Does not exist on osx-64
    parsed_toml["envs"]["test"]["platform"] = "osx-64"
    manifest.write_text(tomli_w.dumps(parsed_toml))
    verify_cli_command(
        [pixi, "global", "sync"],
        ExitCode.FAILURE,
        env=env,
        stderr_contains="No candidates were found",
    )


def test_global_sync_change_expose(pixi: Path, tmp_path: Path, test_data: Path) -> None:
    env = {"PIXI_HOME": str(tmp_path)}
    manifests = tmp_path.joinpath("manifests")
    manifests.mkdir()
    manifest = manifests.joinpath("pixi-global.toml")
    dummy_channel = test_data.joinpath("dummy_channel_1/output").as_uri()
    toml = f"""
    [envs.test]
    channels = ["{dummy_channel}"]
    [envs.test.dependencies]
    dummy-a = "*"

    [envs.test.exposed]
    "dummy-a" = "dummy-a"
    """
    parsed_toml = tomllib.loads(toml)
    manifest.write_text(toml)
    dummy_a = tmp_path / "bin" / exec_extension("dummy-a")

    # Test basic commands
    verify_cli_command([pixi, "global", "sync"], ExitCode.SUCCESS, env=env)
    assert dummy_a.is_file()

    # Add another expose
    dummy_in_disguise_str = exec_extension("dummy-in-disguise")
    dummy_in_disguise = tmp_path / "bin" / dummy_in_disguise_str
    parsed_toml["envs"]["test"]["exposed"][dummy_in_disguise_str] = "dummy-a"
    manifest.write_text(tomli_w.dumps(parsed_toml))
    verify_cli_command([pixi, "global", "sync"], ExitCode.SUCCESS, env=env)
    assert dummy_in_disguise.is_file()

    # Remove expose again
    del parsed_toml["envs"]["test"]["exposed"][dummy_in_disguise_str]
    manifest.write_text(tomli_w.dumps(parsed_toml))
    verify_cli_command([pixi, "global", "sync"], ExitCode.SUCCESS, env=env)
    assert not dummy_in_disguise.is_file()


def test_global_sync_manually_remove_binary(pixi: Path, tmp_path: Path, test_data: Path) -> None:
    env = {"PIXI_HOME": str(tmp_path)}
    manifests = tmp_path.joinpath("manifests")
    manifests.mkdir()
    manifest = manifests.joinpath("pixi-global.toml")
    dummy_channel = test_data.joinpath("dummy_channel_1/output").as_uri()
    toml = f"""
    [envs.test]
    channels = ["{dummy_channel}"]
    [envs.test.dependencies]
    dummy-a = "*"

    [envs.test.exposed]
    "dummy-a" = "dummy-a"
    """
    manifest.write_text(toml)
    dummy_a = tmp_path / "bin" / exec_extension("dummy-a")

    # Test basic commands
    verify_cli_command([pixi, "global", "sync"], ExitCode.SUCCESS, env=env)
    assert dummy_a.is_file()

    # Remove binary manually
    dummy_a.unlink()

    # Binary is added again
    verify_cli_command([pixi, "global", "sync"], ExitCode.SUCCESS, env=env)
    assert dummy_a.is_file()


def test_global_sync_migrate(pixi: Path, tmp_path: Path, test_data: Path) -> None:
    env = {"PIXI_HOME": str(tmp_path)}
    manifests = tmp_path.joinpath("manifests")
    manifests.mkdir()
    manifest = manifests.joinpath("pixi-global.toml")
    dummy_channel = test_data.joinpath("dummy_channel_1/output").as_uri()
    toml = f"""
    [envs.test]
    channels = ["{dummy_channel}"]
    [envs.test.dependencies]
    dummy-a = "*"
    dummy-b = "*"

    [envs.test.exposed]
    dummy-1 = "dummy-a"
    dummy-2 = "dummy-a"
    dummy-3 = "dummy-b"
    dummy-4 = "dummy-b"
    """
    manifest.write_text(toml)
    verify_cli_command([pixi, "global", "sync"], ExitCode.SUCCESS, env=env)

    # Test migration from existing environments
    original_manifest = tomllib.loads(manifest.read_text())
    manifest.unlink()
    verify_cli_command([pixi, "global", "sync", "--assume-yes"], ExitCode.SUCCESS, env=env)
    migrated_manifest = tomllib.loads(manifest.read_text())
    assert migrated_manifest == original_manifest


def test_global_expose_basic(pixi: Path, tmp_path: Path, test_data: Path) -> None:
    env = {"PIXI_HOME": str(tmp_path)}
    manifests = tmp_path.joinpath("manifests")
    manifests.mkdir()
    manifest = manifests.joinpath("pixi-global.toml")
    dummy_channel = test_data.joinpath("dummy_channel_1/output").as_uri()
    toml = f"""
    [envs.test]
    channels = ["{dummy_channel}"]
    [envs.test.dependencies]
    dummy-a = "*"
    """
    manifest.write_text(toml)
    dummy1 = tmp_path / "bin" / exec_extension("dummy1")
    dummy3 = tmp_path / "bin" / exec_extension("dummy3")

    # Add dummy1
    verify_cli_command(
        [pixi, "global", "expose", "add", "--environment=test", "dummy1=dummy-a"],
        ExitCode.SUCCESS,
        env=env,
    )
    assert dummy1.is_file()

    # Add dummy3
    verify_cli_command(
        [pixi, "global", "expose", "add", "--environment=test", "dummy3=dummy-a"],
        ExitCode.SUCCESS,
        env=env,
    )
    assert dummy3.is_file()

    # Remove dummy1
    verify_cli_command(
        [pixi, "global", "expose", "remove", "--environment=test", "dummy1"],
        ExitCode.SUCCESS,
        env=env,
    )
    assert not dummy1.is_file()

    # Attempt to remove python2
    verify_cli_command(
        [pixi, "global", "expose", "remove", "--environment=test", "dummy2"],
        ExitCode.FAILURE,
        env=env,
        stderr_contains="The exposed name dummy2 doesn't exist",
    )


def test_global_expose_revert_working(pixi: Path, tmp_path: Path, test_data: Path) -> None:
    env = {"PIXI_HOME": str(tmp_path)}
    manifests = tmp_path.joinpath("manifests")
    manifests.mkdir()
    manifest = manifests.joinpath("pixi-global.toml")
    dummy_channel = test_data.joinpath("dummy_channel_1/output").as_uri()
    original_toml = f"""
    [envs.test]
    channels = ["{dummy_channel}"]
    [envs.test.dependencies]
    dummy-a = "*"
    """
    manifest.write_text(original_toml)

    # Attempt to add executable dummy-b that is not in our dependencies
    verify_cli_command(
        [pixi, "global", "expose", "add", "--environment=test", "dummy-b=dummy-b"],
        ExitCode.FAILURE,
        env=env,
        stderr_contains=["Could not find executable dummy-b in", "test", "executables"],
    )

    # The TOML has been reverted to the original state
    assert manifest.read_text() == original_toml


def test_global_expose_revert_failure(pixi: Path, tmp_path: Path, test_data: Path) -> None:
    env = {"PIXI_HOME": str(tmp_path)}
    manifests = tmp_path.joinpath("manifests")
    manifests.mkdir()
    manifest = manifests.joinpath("pixi-global.toml")
    dummy_channel = test_data.joinpath("dummy_channel_1/output").as_uri()
    original_toml = f"""
    [envs.test]
    channels = ["{dummy_channel}"]
    [envs.test.dependencies]
    dummy-a = "*"
    [envs.test.exposed]
    dummy1 = "dummy-b"
    """
    manifest.write_text(original_toml)

    # Attempt to add executable dummy-b that isn't in our dependencies
    # It should fail since the original manifest contains "dummy-b",
    # which is not in our dependencies
    verify_cli_command(
        [pixi, "global", "expose", "add", "--environment=test", "dummy2=dummyb"],
        ExitCode.FAILURE,
        env=env,
        stderr_contains="Could not add exposed mappings. Reverting also failed",
    )


def test_global_install_adapts_manifest(pixi: Path, tmp_path: Path, test_data: Path) -> None:
    env = {"PIXI_HOME": str(tmp_path)}
    manifests = tmp_path.joinpath("manifests")
    manifests.mkdir()
    manifest = manifests.joinpath("pixi-global.toml")
    dummy_channel = test_data.joinpath("dummy_channel_1/output").as_uri()

    verify_cli_command(
        [
            pixi,
            "global",
            "install",
            "--channel",
            dummy_channel,
            "dummy-a",
        ],
        ExitCode.SUCCESS,
        env=env,
    )

    expected_manifest = tomllib.loads(f"""
    [envs.dummy-a]
    channels = ["{dummy_channel}"]

    [envs.dummy-a.dependencies]
    dummy-a = "*"

    [envs.dummy-a.exposed]
    dummy-a = "dummy-a"
    dummy-aa = "dummy-aa"
    """)
    actual_manifest = tomllib.loads(manifest.read_text())

    # Ensure that the manifest is correctly adapted
    assert actual_manifest == expected_manifest


def test_global_install_multiple_packages(pixi: Path, tmp_path: Path, test_data: Path) -> None:
    env = {"PIXI_HOME": str(tmp_path)}
    dummy_channel = test_data.joinpath("dummy_channel_1/output").as_uri()

    dummy_a = tmp_path / "bin" / exec_extension("dummy-a")
    dummy_aa = tmp_path / "bin" / exec_extension("dummy-aa")
    dummy_b = tmp_path / "bin" / exec_extension("dummy-b")
    dummy_c = tmp_path / "bin" / exec_extension("dummy-c")

    # Install dummy-a and dummy-b, even though dummy-c is a dependency of dummy-b, it should not be exposed
    # All of dummy-a's and dummy-b's executables should be exposed though: 'dummy-a', 'dummy-aa' and 'dummy-b'
    verify_cli_command(
        [
            pixi,
            "global",
            "install",
            "--channel",
            dummy_channel,
            "dummy-a",
            "dummy-b",
        ],
        ExitCode.SUCCESS,
        env=env,
    )
    assert dummy_a.is_file()
    assert dummy_aa.is_file()
    assert dummy_b.is_file()
    assert not dummy_c.is_file()


def test_global_install_expose(pixi: Path, tmp_path: Path, test_data: Path) -> None:
    env = {"PIXI_HOME": str(tmp_path)}
    dummy_channel = test_data.joinpath("dummy_channel_1/output").as_uri()

    dummy_a = tmp_path / "bin" / exec_extension("dummy-a")
    dummy_aa = tmp_path / "bin" / exec_extension("dummy-aa")
    dummy_c = tmp_path / "bin" / exec_extension("dummy-c")

    # Install dummy-a, even though dummy-c is a dependency, it should not be exposed
    # All of dummy-a's executables should be exposed though: 'dummy-a' and 'dummy-aa'
    verify_cli_command(
        [
            pixi,
            "global",
            "install",
            "--channel",
            dummy_channel,
            "dummy-a",
        ],
        ExitCode.SUCCESS,
        env=env,
    )
    assert dummy_a.is_file()
    assert dummy_aa.is_file()
    assert not dummy_c.is_file()

    # Install dummy-a, and expose dummy-c explicitly
    # Only dummy-c should now be exposed
    verify_cli_command(
        [
            pixi,
            "global",
            "install",
            "--channel",
            dummy_channel,
            "--expose",
            "dummy-c=dummy-c",
            "dummy-a",
        ],
        ExitCode.SUCCESS,
        env=env,
    )
    assert not dummy_a.is_file()
    assert not dummy_aa.is_file()
    assert dummy_c.is_file()

    # Multiple mappings works as well
    verify_cli_command(
        [
            pixi,
            "global",
            "install",
            "--channel",
            dummy_channel,
            "--expose",
            "dummy-a=dummy-a",
            "--expose",
            "dummy-aa=dummy-aa",
            "--expose",
            "dummy-c=dummy-c",
            "dummy-a",
        ],
        ExitCode.SUCCESS,
        env=env,
    )
    assert dummy_a.is_file()
    assert dummy_aa.is_file()
    assert dummy_c.is_file()

    # Expose doesn't work with multiple environments
    verify_cli_command(
        [
            pixi,
            "global",
            "install",
            "--channel",
            dummy_channel,
            "--expose",
            "dummy-a=dummy-a",
            "dummy-a",
            "dummy-b",
        ],
        ExitCode.FAILURE,
        env=env,
        stderr_contains="Cannot add exposed mappings for more than one environment",
    )

    # But it does work with multiple packages and a single environment
    verify_cli_command(
        [
            pixi,
            "global",
            "install",
            "--channel",
            dummy_channel,
            "--environment",
            "common-env",
            "--expose",
            "dummy-a=dummy-a",
            "dummy-a",
            "dummy-b",
        ],
        ExitCode.SUCCESS,
        env=env,
    )


def test_global_install_platform(pixi: Path, tmp_path: Path) -> None:
    env = {"PIXI_HOME": str(tmp_path)}
    # Exists on win-64
    verify_cli_command(
        [pixi, "global", "install", "--platform", "win-64", "binutils=2.40"],
        ExitCode.SUCCESS,
        env=env,
    )

    # Does not exist on osx-64
    verify_cli_command(
        [pixi, "global", "install", "--platform", "osx-64", "binutils=2.40"],
        ExitCode.FAILURE,
        env=env,
        stderr_contains="No candidates were found",
    )


def test_global_install_channels(
    pixi: Path, tmp_path: Path, dummy_channel_1: str, dummy_channel_2: str
) -> None:
    env = {"PIXI_HOME": str(tmp_path)}
    dummy_b = tmp_path / "bin" / exec_extension("dummy-b")
    dummy_x = tmp_path / "bin" / exec_extension("dummy-x")

    # Install dummy-b from dummy-channel-1
    verify_cli_command(
        [
            pixi,
            "global",
            "install",
            "--channel",
            dummy_channel_1,
            "dummy-b",
        ],
        ExitCode.SUCCESS,
        env=env,
    )
    assert dummy_b.is_file()

    # Install dummy-x from dummy-channel-2
    verify_cli_command(
        [
            pixi,
            "global",
            "install",
            "--channel",
            dummy_channel_2,
            "dummy-x",
        ],
        ExitCode.SUCCESS,
        env=env,
    )
    assert dummy_x.is_file()

    # Install dummy-b and dummy-x from dummy-channel-1 and dummy-channel-2
    verify_cli_command(
        [
            pixi,
            "global",
            "install",
            "--channel",
            dummy_channel_1,
            "--channel",
            dummy_channel_2,
            "dummy-b",
            "dummy-x",
        ],
        ExitCode.SUCCESS,
        env=env,
    )
    assert dummy_b.is_file()
    assert dummy_x.is_file()


def test_global_install_multi_env_install(pixi: Path, tmp_path: Path, test_data: Path) -> None:
    env = {"PIXI_HOME": str(tmp_path)}
    dummy_channel_1 = test_data.joinpath("dummy_channel_1/output").as_uri()

    # Install dummy-a and dummy-b from dummy-channel-1 this will fail if both environment contains the same package as spec.
    verify_cli_command(
        [
            pixi,
            "global",
            "install",
            "--channel",
            dummy_channel_1,
            "dummy-a",
            "dummy-b",
        ],
        ExitCode.SUCCESS,
        env=env,
    )


def test_global_list(pixi: Path, tmp_path: Path, dummy_channel_1: str) -> None:
    env = {"PIXI_HOME": str(tmp_path)}
    manifests = tmp_path.joinpath("manifests")
    manifests.mkdir()

    # Verify empty list
    verify_cli_command(
        [pixi, "global", "list"],
        ExitCode.SUCCESS,
        env=env,
        stdout_contains="No global environments found.",
    )

    # Install dummy-b from dummy-channel-1
    verify_cli_command(
        [
            pixi,
            "global",
            "install",
            "--channel",
            dummy_channel_1,
            "dummy-b==0.1.0",
            "dummy-a==0.1.0",
        ],
        ExitCode.SUCCESS,
        env=env,
    )

    # Verify list with dummy-b
    verify_cli_command(
        [pixi, "global", "list"],
        ExitCode.SUCCESS,
        env=env,
        stdout_contains=["dummy-b: 0.1.0", "dummy-a: 0.1.0", "dummy-a, dummy-aa"],
    )


<<<<<<< HEAD
def test_auto_self_expose(pixi: Path, tmp_path: Path, test_data: Path) -> None:
    env = {"PIXI_HOME": str(tmp_path)}
    non_self_expose_channel = test_data.joinpath("non_self_expose_channel/output").as_uri()

    # Install dummy from non_self_expose_channel
    verify_cli_command(
        [pixi, "global", "install", "--channel", non_self_expose_channel, "non-expose"],
        ExitCode.SUCCESS,
        env=env,
    )

    # Verify that dummy is exposed as 'dummy' through dummy-x as the delivery of the executable.
=======
def test_global_uninstall(pixi: Path, tmp_path: Path, dummy_channel_1: str) -> None:
    env = {"PIXI_HOME": str(tmp_path)}

    # Verify empty list
    verify_cli_command(
        [pixi, "global", "list"],
        ExitCode.SUCCESS,
        env=env,
        stdout_contains="No global environments found.",
    )

    # Install dummy-b from dummy-channel-1
    verify_cli_command(
        [
            pixi,
            "global",
            "install",
            "--channel",
            dummy_channel_1,
            "dummy-a",
            "dummy-b",
            "dummy-c",
        ],
        ExitCode.SUCCESS,
        env=env,
    )
    dummy_a = tmp_path / "bin" / exec_extension("dummy-a")
    dummy_aa = tmp_path / "bin" / exec_extension("dummy-aa")
    dummy_b = tmp_path / "bin" / exec_extension("dummy-b")
    dummy_c = tmp_path / "bin" / exec_extension("dummy-c")
    assert dummy_a.is_file()
    assert dummy_aa.is_file()
    assert dummy_b.is_file()
    assert dummy_c.is_file()

    # Uninstall dummy-b
    verify_cli_command(
        [pixi, "global", "uninstall", "dummy-a"],
        ExitCode.SUCCESS,
        env=env,
    )
    assert not dummy_a.is_file()
    assert not dummy_aa.is_file()
    assert dummy_b.is_file()
    assert dummy_c.is_file()
    # Verify only the dummy-a environment is removed
    assert tmp_path.joinpath("envs", "dummy-b").is_dir()
    assert tmp_path.joinpath("envs", "dummy-c").is_dir()
    assert not tmp_path.joinpath("envs", "dummy-a").is_dir()

    # Uninstall dummy-b and dummy-c
    verify_cli_command(
        [pixi, "global", "uninstall", "dummy-b", "dummy-c"],
        ExitCode.SUCCESS,
        env=env,
    )
    assert not dummy_a.is_file()
    assert not dummy_aa.is_file()
    assert not dummy_b.is_file()
    assert not dummy_c.is_file()

    # Verify empty list
>>>>>>> 62efae95
    verify_cli_command(
        [pixi, "global", "list"],
        ExitCode.SUCCESS,
        env=env,
<<<<<<< HEAD
        stdout_contains=["non-expose: 0.1.0"],
        stdout_excludes=["Nothing"],
=======
        stdout_contains="No global environments found.",
    )

    # Uninstall non-existing package
    verify_cli_command(
        [pixi, "global", "uninstall", "dummy-a"],
        ExitCode.FAILURE,
        env=env,
        stderr_contains=["not found", "dummy-a"],
>>>>>>> 62efae95
    )<|MERGE_RESOLUTION|>--- conflicted
+++ resolved
@@ -595,20 +595,6 @@
     )
 
 
-<<<<<<< HEAD
-def test_auto_self_expose(pixi: Path, tmp_path: Path, test_data: Path) -> None:
-    env = {"PIXI_HOME": str(tmp_path)}
-    non_self_expose_channel = test_data.joinpath("non_self_expose_channel/output").as_uri()
-
-    # Install dummy from non_self_expose_channel
-    verify_cli_command(
-        [pixi, "global", "install", "--channel", non_self_expose_channel, "non-expose"],
-        ExitCode.SUCCESS,
-        env=env,
-    )
-
-    # Verify that dummy is exposed as 'dummy' through dummy-x as the delivery of the executable.
-=======
 def test_global_uninstall(pixi: Path, tmp_path: Path, dummy_channel_1: str) -> None:
     env = {"PIXI_HOME": str(tmp_path)}
 
@@ -671,23 +657,38 @@
     assert not dummy_c.is_file()
 
     # Verify empty list
->>>>>>> 62efae95
     verify_cli_command(
         [pixi, "global", "list"],
         ExitCode.SUCCESS,
         env=env,
-<<<<<<< HEAD
+        stdout_contains="No global environments found.",
+    )
+
+    # Uninstall non-existing package
+    verify_cli_command(
+        [pixi, "global", "uninstall", "dummy-a"],
+        ExitCode.FAILURE,
+        env=env,
+        stderr_contains=["not found", "dummy-a"],
+    )
+
+
+def test_auto_self_expose(pixi: Path, tmp_path: Path, test_data: Path) -> None:
+    env = {"PIXI_HOME": str(tmp_path)}
+    non_self_expose_channel = test_data.joinpath("non_self_expose_channel/output").as_uri()
+
+    # Install dummy from non_self_expose_channel
+    verify_cli_command(
+        [pixi, "global", "install", "--channel", non_self_expose_channel, "non-expose"],
+        ExitCode.SUCCESS,
+        env=env,
+    )
+
+    # Verify that dummy is exposed as 'dummy' through dummy-x as the delivery of the executable.
+    verify_cli_command(
+        [pixi, "global", "list"],
+        ExitCode.SUCCESS,
+        env=env,
         stdout_contains=["non-expose: 0.1.0"],
         stdout_excludes=["Nothing"],
-=======
-        stdout_contains="No global environments found.",
-    )
-
-    # Uninstall non-existing package
-    verify_cli_command(
-        [pixi, "global", "uninstall", "dummy-a"],
-        ExitCode.FAILURE,
-        env=env,
-        stderr_contains=["not found", "dummy-a"],
->>>>>>> 62efae95
     )