--- conflicted
+++ resolved
@@ -22,16 +22,6 @@
 async-trait = "0.1.83"
 base64 = "0.22.1"
 bytes = "1.9.0"
-<<<<<<< HEAD
-chrono = "0.4.38"
-clap = { version = "4.5.9", default-features = false }
-clap-verbosity-flag = "2.2.0"
-clap_complete = "4.5.2"
-clap_complete_nushell = "4.5.2"
-console = "0.15.8"
-crossbeam-channel = "0.5.12"
-csv = "1.3.0"
-=======
 chrono = "0.4.39"
 clap = { version = "4.5.23", default-features = false }
 clap-verbosity-flag = "3.0.2"
@@ -41,7 +31,6 @@
 console = "0.15.10"
 crossbeam-channel = "0.5.14"
 csv = "1.3.1"
->>>>>>> c8898887
 dashmap = "6.1.0"
 deno_task_shell = "0.20.2"
 dialoguer = "0.11.0"
